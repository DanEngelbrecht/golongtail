--- conflicted
+++ resolved
@@ -120,11 +120,8 @@
           - **FIXED** Fixed memory leak in onPreflighMessage
           - **CHANGED** Updated to golang 1.15.8 toolchain in Github actions scripts
           - **CHANGED** Removed support for legacy `store.lci` in stores
-<<<<<<< HEAD
           - **ADDED** Added `--mem-trace` that displays diagnostics about memory usage in longtaillib
-=======
           - **UPDATE** Longtail 0.1.15
->>>>>>> fc435f77
         draft: false
         prerelease: false
     - name: Download Linux artifacts
