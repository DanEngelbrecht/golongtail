##
<<<<<<< HEAD
- **CHANGED** Only `init` operation will try to rebuild the store index from blocks
=======
- **ADDED** Added retry logic when reading remote store index
>>>>>>> 574f3c54
- **UPDATED** All golang module dependencies updated

## v0.3.6
- **ADDED** `downsync` and `get` command now allows multiple sources allowing for merging of version in one go. All sources must use the same `storage-uri`
- **FIXED** Updated to longtail 0.3.7 (fixes https://github.com/DanEngelbrecht/longtail/issues/211)
- **CHANGED** Migrated to `unsafe.Slice` for buffer to slice conversions
- **CHANGED** Added extra check of asset path postfixed with forward slash when testing directories in path filter, affects `--exclude-filter-regex` and `--include-filter-regex`

## v0.3.6
- **CHANGED** commands now logs input details at `info` level
- **CHANGED** Improved logging in remotestore with `info` level
- **CHANGED** Stats output is now printed to StdOut and with formatted logging to log file if `--log-file-path` is enabled
- **CHANGED** All logging now goes through logrus with the default logrus text formatting
- **CHANGED** Progress output in console now goes to StdOut instead of StdErr
- **CHANGED** Add NativeBuffer to avoid copying of bytes to Golang array and remove signed 32-bit integer length of arrays (`WriteStoredBlockToBuffer`, `WriteBlockIndexToBuffer`, `WriteVersionIndexToBuffer`, `WriteStoreIndexToBuffer`)
- **CHANGED** `--min-block-usage-percent` now defaults to 80 to balance download size vs patch size
- **ADDED** `--log-to-console` option, default is on, disable all logging output in console with `--no-log-to-console`
- **ADDED** `--log-file-path` option, default is no log file output, add path to json formatted log file
- **ADDED** `--log-coloring` option, enables colored logging output in console, default is non-colored
- **ADDED** `--log-console-timestamp` option, enabled timestamps in the console log, default is not to include time stamp
- **FIXED** Improved retrylogic when writing stored block with better logging details
- **FIXED** Full support for windows extended length paths (fixes: UNC path may not contain forward slashes (#214))
- **FIXED** Corrected some function names logging
- **FIXED** splitURI handles mixed forward and backward slash better
- **FIXED** Reduced memory consumption when doing downsync/get of version
- **FIXED** `put` with `--target-path` without folder in path (local or absolute) now writes to current folder instead of root
- **UPDATED** Updated longtail to 0.3.6

## v0.3.5
- **UPDATED** Updated longtail to 0.3.4

## v0.3.4
- **ADDED** new `--s3-endpoint-resolver-uri` for use with s3 storage/targets to set endpoint resolver URI
- **UPDATED** Update all Go dependencies to latest version

## v0.3.3
- **FIX** Simplified release workflow
- **CHANGED** Read CHANGELOG.md when creating a release
- **CHANGED** Automatically detect pre-release base on tag name (-preX suffix)

## v0.3.3
- **CHANGED** set block extension to ".lsb" for fsblockstore in remote stores
- **UPDATED** Updated longtail to 0.3.3

## v0.3.2
- **ADDED** `put` commmand to complement `get` commmand
- **CHANGED** `--get-config-path` option has been removed from `upsync`; use `put` instead.
- **CHANGED** `--get-config-path` option for `get` renamed to `--source-path`
- **FIXED** Automatic resolving of `--target-path` for `downsync` and `get` now resolves to a folder in the local directory
- **UPDATED** Updated longtail to 0.3.2<|MERGE_RESOLUTION|>--- conflicted
+++ resolved
@@ -1,9 +1,6 @@
 ##
-<<<<<<< HEAD
 - **CHANGED** Only `init` operation will try to rebuild the store index from blocks
-=======
 - **ADDED** Added retry logic when reading remote store index
->>>>>>> 574f3c54
 - **UPDATED** All golang module dependencies updated
 
 ## v0.3.6
