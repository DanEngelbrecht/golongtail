##
<<<<<<< HEAD
- **ADDED** `--log-to-console` option, default is on, disable all logging output in console with `--no-log-to-console`
- **ADDED** `--log-file-path` option, default is no log file output, add path to json formatted log file
- **ADDED** `--log-coloring` option, enables colored logging output in console, default is non-colored
- **ADDED** `--log-console-timestamp` option, enabled timestamps in the console log, default is not to include time stamp
- **CHANGED** Stats output is now printed to StdOut and with formatted logging to log file if `--log-file-path` is enabled
- **CHANGED** All logging now goes through logrus with the default logrus text formatting
- **CHANGED** Progress output in console now goes to StdOut instead of StdErr
=======
- **FIXED** Improved retrylogic when writing stored block with better logging details
>>>>>>> 3f418a2c
- **CHANGED** Add NativeBuffer to avoid copying of bytes to Golang array and remove signed 32-bit integer length of arrays (`WriteStoredBlockToBuffer`, `WriteBlockIndexToBuffer`, `WriteVersionIndexToBuffer`, `WriteStoreIndexToBuffer`)
- **FIXED** Full support for windows extended length paths (fixes: UNC path may not contain forward slashes (#214))

## v0.3.5
- **UPDATED** Updated longtail to 0.3.4

## v0.3.4
- **ADDED** new `--s3-endpoint-resolver-uri` for use with s3 storage/targets to set endpoint resolver URI
- **UPDATED** Update all Go dependencies to latest version

## v0.3.3
- **FIX** Simplified release workflow
- **CHANGED** Read CHANGELOG.md when creating a release
- **CHANGED** Automatically detect pre-release base on tag name (-preX suffix)

## v0.3.3
- **CHANGED** set block extension to ".lsb" for fsblockstore in remote stores
- **UPDATED** Updated longtail to 0.3.3

## v0.3.2
- **ADDED** `put` commmand to complement `get` commmand
- **CHANGED** `--get-config-path` option has been removed from `upsync`; use `put` instead.
- **CHANGED** `--get-config-path` option for `get` renamed to `--source-path`
- **FIXED** Automatic resolving of `--target-path` for `downsync` and `get` now resolves to a folder in the local directory
- **UPDATED** Updated longtail to 0.3.2<|MERGE_RESOLUTION|>--- conflicted
+++ resolved
@@ -1,5 +1,4 @@
 ##
-<<<<<<< HEAD
 - **ADDED** `--log-to-console` option, default is on, disable all logging output in console with `--no-log-to-console`
 - **ADDED** `--log-file-path` option, default is no log file output, add path to json formatted log file
 - **ADDED** `--log-coloring` option, enables colored logging output in console, default is non-colored
@@ -7,9 +6,7 @@
 - **CHANGED** Stats output is now printed to StdOut and with formatted logging to log file if `--log-file-path` is enabled
 - **CHANGED** All logging now goes through logrus with the default logrus text formatting
 - **CHANGED** Progress output in console now goes to StdOut instead of StdErr
-=======
 - **FIXED** Improved retrylogic when writing stored block with better logging details
->>>>>>> 3f418a2c
 - **CHANGED** Add NativeBuffer to avoid copying of bytes to Golang array and remove signed 32-bit integer length of arrays (`WriteStoredBlockToBuffer`, `WriteBlockIndexToBuffer`, `WriteVersionIndexToBuffer`, `WriteStoreIndexToBuffer`)
 - **FIXED** Full support for windows extended length paths (fixes: UNC path may not contain forward slashes (#214))
 
