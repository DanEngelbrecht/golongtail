--- conflicted
+++ resolved
@@ -192,8 +192,6 @@
 			gcsBlockStore, err := longtailstorelib.NewRemoteBlockStore(
 				jobAPI,
 				gcsBlobStore,
-				targetBlockSize,
-				maxChunksPerBlock,
 				accessType)
 			if err != nil {
 				return longtaillib.Longtail_BlockStoreAPI{}, err
@@ -207,8 +205,6 @@
 			s3BlockStore, err := longtailstorelib.NewRemoteBlockStore(
 				jobAPI,
 				s3BlobStore,
-				targetBlockSize,
-				maxChunksPerBlock,
 				accessType)
 			if err != nil {
 				return longtaillib.Longtail_BlockStoreAPI{}, err
@@ -2040,10 +2036,7 @@
 	if *memTrace {
 		longtaillib.EnableMemtrace()
 		defer longtaillib.DisableMemtrace()
-<<<<<<< HEAD
-=======
 		defer longtaillib.MemTraceDumpStats("longtail.csv")
->>>>>>> 07183f67
 	}
 
 	switch p {
