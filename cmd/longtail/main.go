package main

import (
	"context"
	"fmt"
	"log"
	"net/url"
	"os"
	"regexp"
	"runtime"
	"strings"
	"sync"
	"time"

	"github.com/DanEngelbrecht/golongtail/longtaillib"
	"github.com/DanEngelbrecht/golongtail/longtailstorelib"
	"github.com/pkg/errors"

	"gopkg.in/alecthomas/kingpin.v2"
)

type loggerData struct {
}

var numWorkerCount = runtime.NumCPU()

var logLevelNames = [...]string{"DEBUG", "INFO", "WARNING", "ERROR", "OFF"}

func (l *loggerData) OnLog(file string, function string, line int, level int, logFields []longtaillib.LogField, message string) {
	var b strings.Builder
	b.Grow(32 + len(message))
	fmt.Fprintf(&b, "{")
	fmt.Fprintf(&b, "\"file\": \"%s\"", file)
	fmt.Fprintf(&b, ", \"func\": \"%s\"", function)
	fmt.Fprintf(&b, ", \"line\": \"%d\"", line)
	fmt.Fprintf(&b, ", \"level\": \"%s\"", logLevelNames[level])
	for _, field := range logFields {
		fmt.Fprintf(&b, ", \"%s\": \"%s\"", field.Name, field.Value)
	}
	fmt.Fprintf(&b, ", \"msg\": \"%s\"", message)
	fmt.Fprintf(&b, "}")
	log.Printf(b.String())
}

func parseLevel(lvl string) (int, error) {
	switch strings.ToLower(lvl) {
	case "debug":
		return 0, nil
	case "info":
		return 1, nil
	case "warn":
		return 2, nil
	case "error":
		return 3, nil
	case "off":
		return 4, nil
	}

	return -1, errors.Wrapf(longtaillib.ErrnoToError(longtaillib.EIO, longtaillib.ErrEIO), "not a valid log Level: %s", lvl)
}

func normalizePath(path string) string {
	doubleForwardRemoved := strings.Replace(path, "//", "/", -1)
	doubleBackwardRemoved := strings.Replace(doubleForwardRemoved, "\\\\", "/", -1)
	backwardRemoved := strings.Replace(doubleBackwardRemoved, "\\", "/", -1)
	return backwardRemoved
}

type assertData struct {
}

func (a *assertData) OnAssert(expression string, file string, line int) {
	log.Fatalf("ASSERT: %s %s:%d", expression, file, line)
}

type progressData struct {
	inited bool
	task   string
}

func (p *progressData) OnProgress(totalCount uint32, doneCount uint32) {
	if doneCount == totalCount {
		if p.inited {
			fmt.Fprintf(os.Stderr, "100%%")
			fmt.Fprintf(os.Stderr, " Done\n")
		}
		return
	}
	if !p.inited {
		fmt.Fprintf(os.Stderr, "%s: ", p.task)
		p.inited = true
	}
	percentDone := (100 * doneCount) / totalCount
	fmt.Fprintf(os.Stderr, "%d%% ", percentDone)
}

func CreateProgress(task string) longtaillib.Longtail_ProgressAPI {
	baseProgress := longtaillib.CreateProgressAPI(&progressData{task: task})
	return longtaillib.CreateRateLimitedProgressAPI(baseProgress, 5)
}

type getIndexCompletionAPI struct {
	wg         sync.WaitGroup
	storeIndex longtaillib.Longtail_StoreIndex
	err        int
}

func (a *getIndexCompletionAPI) OnComplete(storeIndex longtaillib.Longtail_StoreIndex, err int) {
	a.err = err
	a.storeIndex = storeIndex
	a.wg.Done()
}

type getExistingContentCompletionAPI struct {
	wg         sync.WaitGroup
	storeIndex longtaillib.Longtail_StoreIndex
	err        int
}

func (a *getExistingContentCompletionAPI) OnComplete(storeIndex longtaillib.Longtail_StoreIndex, err int) {
	a.err = err
	a.storeIndex = storeIndex
	a.wg.Done()
}

type flushCompletionAPI struct {
	wg  sync.WaitGroup
	err int
}

func (a *flushCompletionAPI) OnComplete(err int) {
	a.err = err
	a.wg.Done()
}

type getStoredBlockCompletionAPI struct {
	wg          sync.WaitGroup
	storedBlock longtaillib.Longtail_StoredBlock
	err         int
}

func (a *getStoredBlockCompletionAPI) OnComplete(storedBlock longtaillib.Longtail_StoredBlock, err int) {
	a.err = err
	a.storedBlock = storedBlock
	a.wg.Done()
}

func printStats(name string, stats longtaillib.BlockStoreStats) {
	log.Printf("%s:\n", name)
	log.Printf("------------------\n")
	log.Printf("GetStoredBlock_Count:          %s\n", byteCountDecimal(stats.StatU64[longtaillib.Longtail_BlockStoreAPI_StatU64_GetStoredBlock_Count]))
	log.Printf("GetStoredBlock_RetryCount:     %s\n", byteCountDecimal(stats.StatU64[longtaillib.Longtail_BlockStoreAPI_StatU64_GetStoredBlock_RetryCount]))
	log.Printf("GetStoredBlock_FailCount:      %s\n", byteCountDecimal(stats.StatU64[longtaillib.Longtail_BlockStoreAPI_StatU64_GetStoredBlock_FailCount]))
	log.Printf("GetStoredBlock_Chunk_Count:    %s\n", byteCountDecimal(stats.StatU64[longtaillib.Longtail_BlockStoreAPI_StatU64_GetStoredBlock_Chunk_Count]))
	log.Printf("GetStoredBlock_Byte_Count:     %s\n", byteCountBinary(stats.StatU64[longtaillib.Longtail_BlockStoreAPI_StatU64_GetStoredBlock_Byte_Count]))
	log.Printf("PutStoredBlock_Count:          %s\n", byteCountDecimal(stats.StatU64[longtaillib.Longtail_BlockStoreAPI_StatU64_PutStoredBlock_Count]))
	log.Printf("PutStoredBlock_RetryCount:     %s\n", byteCountDecimal(stats.StatU64[longtaillib.Longtail_BlockStoreAPI_StatU64_PutStoredBlock_RetryCount]))
	log.Printf("PutStoredBlock_FailCount:      %s\n", byteCountDecimal(stats.StatU64[longtaillib.Longtail_BlockStoreAPI_StatU64_PutStoredBlock_FailCount]))
	log.Printf("PutStoredBlock_Chunk_Count:    %s\n", byteCountDecimal(stats.StatU64[longtaillib.Longtail_BlockStoreAPI_StatU64_PutStoredBlock_Chunk_Count]))
	log.Printf("PutStoredBlock_Byte_Count:     %s\n", byteCountBinary(stats.StatU64[longtaillib.Longtail_BlockStoreAPI_StatU64_PutStoredBlock_Byte_Count]))
	log.Printf("GetExistingContent_Count:      %s\n", byteCountDecimal(stats.StatU64[longtaillib.Longtail_BlockStoreAPI_StatU64_GetExistingContent_Count]))
	log.Printf("GetExistingContent_RetryCount: %s\n", byteCountDecimal(stats.StatU64[longtaillib.Longtail_BlockStoreAPI_StatU64_GetExistingContent_RetryCount]))
	log.Printf("GetExistingContent_FailCount:  %s\n", byteCountDecimal(stats.StatU64[longtaillib.Longtail_BlockStoreAPI_StatU64_GetExistingContent_FailCount]))
	log.Printf("PreflightGet_Count:            %s\n", byteCountDecimal(stats.StatU64[longtaillib.Longtail_BlockStoreAPI_StatU64_PreflightGet_Count]))
	log.Printf("PreflightGet_RetryCount:       %s\n", byteCountDecimal(stats.StatU64[longtaillib.Longtail_BlockStoreAPI_StatU64_PreflightGet_RetryCount]))
	log.Printf("PreflightGet_FailCount:        %s\n", byteCountDecimal(stats.StatU64[longtaillib.Longtail_BlockStoreAPI_StatU64_PreflightGet_FailCount]))
	log.Printf("Flush_Count:                   %s\n", byteCountDecimal(stats.StatU64[longtaillib.Longtail_BlockStoreAPI_StatU64_Flush_Count]))
	log.Printf("Flush_FailCount:               %s\n", byteCountDecimal(stats.StatU64[longtaillib.Longtail_BlockStoreAPI_StatU64_Flush_FailCount]))
	log.Printf("GetStats_Count:                %s\n", byteCountDecimal(stats.StatU64[longtaillib.Longtail_BlockStoreAPI_StatU64_GetStats_Count]))
	log.Printf("------------------\n")
}

func getExistingContentIndexSync(indexStore longtaillib.Longtail_BlockStoreAPI, chunkHashes []uint64, minBlockUsagePercent uint32) (longtaillib.Longtail_StoreIndex, int) {
	getExistingContentComplete := &getExistingContentCompletionAPI{}
	getExistingContentComplete.wg.Add(1)
	errno := indexStore.GetExistingContent(chunkHashes, minBlockUsagePercent, longtaillib.CreateAsyncGetExistingContentAPI(getExistingContentComplete))
	if errno != 0 {
		getExistingContentComplete.wg.Done()
		return longtaillib.Longtail_StoreIndex{}, errno
	}
	getExistingContentComplete.wg.Wait()
	return getExistingContentComplete.storeIndex, getExistingContentComplete.err
}

func createBlockStoreForURI(uri string, jobAPI longtaillib.Longtail_JobAPI, targetBlockSize uint32, maxChunksPerBlock uint32, accessType longtailstorelib.AccessType) (longtaillib.Longtail_BlockStoreAPI, error) {
	blobStoreURL, err := url.Parse(uri)
	if err == nil {
		switch blobStoreURL.Scheme {
		case "gs":
			gcsBlobStore, err := longtailstorelib.NewGCSBlobStore(blobStoreURL)
			if err != nil {
				return longtaillib.Longtail_BlockStoreAPI{}, err
			}
			gcsBlockStore, err := longtailstorelib.NewRemoteBlockStore(
				jobAPI,
				gcsBlobStore,
<<<<<<< HEAD
=======
				targetBlockSize,
				maxChunksPerBlock,
				numWorkerCount,
>>>>>>> 96301bfc
				accessType)
			if err != nil {
				return longtaillib.Longtail_BlockStoreAPI{}, err
			}
			return longtaillib.CreateBlockStoreAPI(gcsBlockStore), nil
		case "s3":
			s3BlobStore, err := longtailstorelib.NewS3BlobStore(blobStoreURL)
			if err != nil {
				return longtaillib.Longtail_BlockStoreAPI{}, err
			}
			s3BlockStore, err := longtailstorelib.NewRemoteBlockStore(
				jobAPI,
				s3BlobStore,
<<<<<<< HEAD
=======
				targetBlockSize,
				maxChunksPerBlock,
				numWorkerCount,
>>>>>>> 96301bfc
				accessType)
			if err != nil {
				return longtaillib.Longtail_BlockStoreAPI{}, err
			}
			return longtaillib.CreateBlockStoreAPI(s3BlockStore), nil
		case "abfs":
			return longtaillib.Longtail_BlockStoreAPI{}, fmt.Errorf("Azure Gen1 storage not yet implemented")
		case "abfss":
			return longtaillib.Longtail_BlockStoreAPI{}, fmt.Errorf("Azure Gen2 storage not yet implemented")
		case "file":
			return longtaillib.CreateFSBlockStore(jobAPI, longtaillib.CreateFSStorageAPI(), blobStoreURL.Path[1:], targetBlockSize, maxChunksPerBlock), nil
		}
	}
	return longtaillib.CreateFSBlockStore(jobAPI, longtaillib.CreateFSStorageAPI(), uri, targetBlockSize, maxChunksPerBlock), nil
}

func createBlobStoreForURI(uri string) (longtailstorelib.BlobStore, error) {
	blobStoreURL, err := url.Parse(uri)
	if err == nil {
		switch blobStoreURL.Scheme {
		case "gs":
			return longtailstorelib.NewGCSBlobStore(blobStoreURL)
		case "s3":
			return longtailstorelib.NewS3BlobStore(blobStoreURL)
		case "abfs":
			return nil, fmt.Errorf("Azure Gen1 storage not yet implemented")
		case "abfss":
			return nil, fmt.Errorf("Azure Gen2 storage not yet implemented")
		case "file":
			return longtailstorelib.NewFSBlobStore(blobStoreURL.Path[1:])
		}
	}

	return longtailstorelib.NewFSBlobStore(uri)
}

func splitURI(uri string) (string, string) {
	i := strings.LastIndex(uri, "/")
	if i == -1 {
		i = strings.LastIndex(uri, "\\")
	}
	if i == -1 {
		return "", uri
	}
	return uri[:i], uri[i+1:]
}

func readFromURI(uri string) ([]byte, error) {
	uriParent, uriName := splitURI(uri)
	blobStore, err := createBlobStoreForURI(uriParent)
	if err != nil {
		return nil, err
	}
	client, err := blobStore.NewClient(context.Background())
	if err != nil {
		return nil, err
	}
	defer client.Close()
	object, err := client.NewObject(uriName)
	if err != nil {
		return nil, err
	}
	vbuffer, err := object.Read()
	if err != nil {
		return nil, err
	}
	return vbuffer, nil
}

func writeToURI(uri string, data []byte) error {
	uriParent, uriName := splitURI(uri)
	blobStore, err := createBlobStoreForURI(uriParent)
	if err != nil {
		return err
	}
	client, err := blobStore.NewClient(context.Background())
	if err != nil {
		return err
	}
	defer client.Close()
	object, err := client.NewObject(uriName)
	if err != nil {
		return err
	}
	_, err = object.Write(data)
	if err != nil {
		return err
	}
	return nil
}

const noCompressionType = uint32(0)

func getCompressionType(compressionAlgorithm *string) (uint32, error) {
	switch *compressionAlgorithm {
	case "none":
		return noCompressionType, nil
	case "brotli":
		return longtaillib.GetBrotliGenericDefaultCompressionType(), nil
	case "brotli_min":
		return longtaillib.GetBrotliGenericMinCompressionType(), nil
	case "brotli_max":
		return longtaillib.GetBrotliGenericMaxCompressionType(), nil
	case "brotli_text":
		return longtaillib.GetBrotliTextDefaultCompressionType(), nil
	case "brotli_text_min":
		return longtaillib.GetBrotliTextMinCompressionType(), nil
	case "brotli_text_max":
		return longtaillib.GetBrotliTextMaxCompressionType(), nil
	case "lz4":
		return longtaillib.GetLZ4DefaultCompressionType(), nil
	case "zstd":
		return longtaillib.GetZStdDefaultCompressionType(), nil
	case "zstd_min":
		return longtaillib.GetZStdMinCompressionType(), nil
	case "zstd_max":
		return longtaillib.GetZStdMaxCompressionType(), nil
	}
	return 0, fmt.Errorf("Unsupported compression algorithm: `%s`", *compressionAlgorithm)
}

func getCompressionTypesForFiles(fileInfos longtaillib.Longtail_FileInfos, compressionType uint32) []uint32 {
	pathCount := fileInfos.GetFileCount()
	compressionTypes := make([]uint32, pathCount)
	for i := uint32(0); i < pathCount; i++ {
		compressionTypes[i] = compressionType
	}
	return compressionTypes
}

func getHashIdentifier(hashAlgorithm *string) (uint32, error) {
	switch *hashAlgorithm {
	case "meow":
		return longtaillib.GetMeowHashIdentifier(), nil
	case "blake2":
		return longtaillib.GetBlake2HashIdentifier(), nil
	case "blake3":
		return longtaillib.GetBlake3HashIdentifier(), nil
	}
	return 0, fmt.Errorf("not a supportd hash api: `%s`", *hashAlgorithm)
}

func byteCountDecimal(b uint64) string {
	const unit = 1000
	if b < unit {
		return fmt.Sprintf("%d", b)
	}
	div, exp := uint64(unit), 0
	for n := b / unit; n >= unit; n /= unit {
		div *= unit
		exp++
	}
	return fmt.Sprintf("%.1f %c", float64(b)/float64(div), "kMGTPE"[exp])
}

func byteCountBinary(b uint64) string {
	const unit = 1024
	if b < unit {
		return fmt.Sprintf("%d B", b)
	}
	div, exp := uint64(unit), 0
	for n := b / unit; n >= unit; n /= unit {
		div *= unit
		exp++
	}
	return fmt.Sprintf("%.1f %cB", float64(b)/float64(div), "KMGTPE"[exp])
}

type regexPathFilter struct {
	compiledIncludeRegexes []*regexp.Regexp
	compiledExcludeRegexes []*regexp.Regexp
}

func (f *regexPathFilter) Include(rootPath string, assetPath string, assetName string, isDir bool, size uint64, permissions uint16) bool {
	for _, r := range f.compiledExcludeRegexes {
		if r.MatchString(assetPath) {
			log.Printf("INFO: Skipping `%s`", assetPath)
			return false
		}
	}
	if len(f.compiledIncludeRegexes) == 0 {
		return true
	}
	for _, r := range f.compiledIncludeRegexes {
		if r.MatchString(assetPath) {
			return true
		}
	}
	log.Printf("INFO: Skipping `%s`", assetPath)
	return false
}

func splitRegexes(regexes string) ([]*regexp.Regexp, error) {
	var compiledRegexes []*regexp.Regexp
	m := 0
	s := 0
	for i := 0; i < len(regexes); i++ {
		if (regexes)[i] == '\\' {
			m = -1
		} else if m == 0 && (regexes)[i] == '*' {
			m++
		} else if m == 1 && (regexes)[i] == '*' {
			r := (regexes)[s:(i - 1)]
			regex, err := regexp.Compile(r)
			if err != nil {
				return nil, err
			}
			compiledRegexes = append(compiledRegexes, regex)
			s = i + 1
			m = 0
		} else {
			m = 0
		}
	}
	if s < len(regexes) {
		r := (regexes)[s:]
		regex, err := regexp.Compile(r)
		if err != nil {
			return nil, err
		}
		compiledRegexes = append(compiledRegexes, regex)
	}
	return compiledRegexes, nil
}

type asyncFolderScanner struct {
	wg        sync.WaitGroup
	fileInfos longtaillib.Longtail_FileInfos
	elapsed   time.Duration
	err       error
}

func (scanner *asyncFolderScanner) scan(
	sourceFolderPath string,
	pathFilter longtaillib.Longtail_PathFilterAPI,
	fs longtaillib.Longtail_StorageAPI) {

	scanner.wg.Add(1)
	go func() {
		startTime := time.Now()
		fileInfos, errno := longtaillib.GetFilesRecursively(
			fs,
			pathFilter,
			normalizePath(sourceFolderPath))
		if errno != 0 {
			scanner.err = errors.Wrapf(longtaillib.ErrnoToError(errno, longtaillib.ErrEIO), "longtaillib.GetFilesRecursively(%s) failed", sourceFolderPath)
		}
		scanner.fileInfos = fileInfos
		scanner.elapsed = time.Since(startTime)
		scanner.wg.Done()
	}()
}

func (scanner *asyncFolderScanner) get() (longtaillib.Longtail_FileInfos, time.Duration, error) {
	scanner.wg.Wait()
	return scanner.fileInfos, scanner.elapsed, scanner.err
}

func getFolderIndex(
	sourceFolderPath string,
	sourceIndexPath *string,
	targetChunkSize uint32,
	compressionType uint32,
	hashIdentifier uint32,
	pathFilter longtaillib.Longtail_PathFilterAPI,
	fs longtaillib.Longtail_StorageAPI,
	jobs longtaillib.Longtail_JobAPI,
	hashRegistry longtaillib.Longtail_HashRegistryAPI,
	scanner *asyncFolderScanner) (longtaillib.Longtail_VersionIndex, longtaillib.Longtail_HashAPI, time.Duration, error) {
	if sourceIndexPath == nil || len(*sourceIndexPath) == 0 {
		fileInfos, scanTime, err := scanner.get()
		if err != nil {
			return longtaillib.Longtail_VersionIndex{}, longtaillib.Longtail_HashAPI{}, scanTime, err
		}
		defer fileInfos.Dispose()

		startTime := time.Now()

		compressionTypes := getCompressionTypesForFiles(fileInfos, compressionType)

		hash, errno := hashRegistry.GetHashAPI(hashIdentifier)
		if errno != 0 {
			return longtaillib.Longtail_VersionIndex{}, longtaillib.Longtail_HashAPI{}, scanTime + time.Since(startTime), errors.Wrapf(longtaillib.ErrnoToError(errno, longtaillib.ErrEIO), "hashRegistry.GetHashAPI(%d) failed", hashIdentifier)
		}

		chunker := longtaillib.CreateHPCDCChunkerAPI()
		defer chunker.Dispose()

		createVersionIndexProgress := CreateProgress("Indexing version")
		defer createVersionIndexProgress.Dispose()
		vindex, errno := longtaillib.CreateVersionIndex(
			fs,
			hash,
			chunker,
			jobs,
			&createVersionIndexProgress,
			normalizePath(sourceFolderPath),
			fileInfos,
			compressionTypes,
			targetChunkSize)
		if errno != 0 {
			return longtaillib.Longtail_VersionIndex{}, longtaillib.Longtail_HashAPI{}, scanTime + time.Since(startTime), errors.Wrapf(longtaillib.ErrnoToError(errno, longtaillib.ErrEIO), "longtaillib.CreateVersionIndex(%s)", sourceFolderPath)
		}

		return vindex, hash, scanTime + time.Since(startTime), nil
	}
	startTime := time.Now()

	vbuffer, err := readFromURI(*sourceIndexPath)
	if err != nil {
		return longtaillib.Longtail_VersionIndex{}, longtaillib.Longtail_HashAPI{}, time.Since(startTime), err
	}
	var errno int
	vindex, errno := longtaillib.ReadVersionIndexFromBuffer(vbuffer)
	if errno != 0 {
		return longtaillib.Longtail_VersionIndex{}, longtaillib.Longtail_HashAPI{}, time.Since(startTime), errors.Wrapf(longtaillib.ErrnoToError(errno, longtaillib.ErrEIO), "longtaillib.ReadVersionIndexFromBuffer(%s) failed", *sourceIndexPath)
	}

	hash, errno := hashRegistry.GetHashAPI(hashIdentifier)
	if errno != 0 {
		return longtaillib.Longtail_VersionIndex{}, longtaillib.Longtail_HashAPI{}, time.Since(startTime), errors.Wrapf(longtaillib.ErrnoToError(errno, longtaillib.ErrEIO), "hashRegistry.GetHashAPI(%d) failed", hashIdentifier)
	}

	return vindex, hash, time.Since(startTime), nil
}

type asyncVersionIndexReader struct {
	wg           sync.WaitGroup
	versionIndex longtaillib.Longtail_VersionIndex
	hashAPI      longtaillib.Longtail_HashAPI
	elapsedTime  time.Duration
	err          error
}

func (indexReader *asyncVersionIndexReader) read(
	sourceFolderPath string,
	sourceIndexPath *string,
	targetChunkSize uint32,
	compressionType uint32,
	hashIdentifier uint32,
	pathFilter longtaillib.Longtail_PathFilterAPI,
	fs longtaillib.Longtail_StorageAPI,
	jobs longtaillib.Longtail_JobAPI,
	hashRegistry longtaillib.Longtail_HashRegistryAPI,
	scanner *asyncFolderScanner) {
	indexReader.wg.Add(1)
	go func() {
		indexReader.versionIndex, indexReader.hashAPI, indexReader.elapsedTime, indexReader.err = getFolderIndex(
			sourceFolderPath,
			sourceIndexPath,
			targetChunkSize,
			compressionType,
			hashIdentifier,
			pathFilter,
			fs,
			jobs,
			hashRegistry,
			scanner)
		indexReader.wg.Done()
	}()
}

func (indexReader *asyncVersionIndexReader) get() (longtaillib.Longtail_VersionIndex, longtaillib.Longtail_HashAPI, time.Duration, error) {
	indexReader.wg.Wait()
	return indexReader.versionIndex, indexReader.hashAPI, indexReader.elapsedTime, indexReader.err
}

func upSyncVersion(
	blobStoreURI string,
	sourceFolderPath string,
	sourceIndexPath *string,
	targetFilePath string,
	targetChunkSize uint32,
	targetBlockSize uint32,
	maxChunksPerBlock uint32,
	compressionAlgorithm *string,
	hashAlgorithm *string,
	includeFilterRegEx *string,
	excludeFilterRegEx *string,
	minBlockUsagePercent uint32,
	showStats bool,
	showStoreStats bool) error {

	executionStartTime := time.Now()

	setupStartTime := time.Now()
	var pathFilter longtaillib.Longtail_PathFilterAPI

	if includeFilterRegEx != nil || excludeFilterRegEx != nil {
		regexPathFilter := &regexPathFilter{}
		if includeFilterRegEx != nil {
			compiledIncludeRegexes, err := splitRegexes(*includeFilterRegEx)
			if err != nil {
				return err
			}
			regexPathFilter.compiledIncludeRegexes = compiledIncludeRegexes
		}
		if excludeFilterRegEx != nil {
			compiledExcludeRegexes, err := splitRegexes(*excludeFilterRegEx)
			if err != nil {
				return err
			}
			regexPathFilter.compiledExcludeRegexes = compiledExcludeRegexes
		}
		if len(regexPathFilter.compiledIncludeRegexes) > 0 || len(regexPathFilter.compiledExcludeRegexes) > 0 {
			pathFilter = longtaillib.CreatePathFilterAPI(regexPathFilter)
		}
	}

	fs := longtaillib.CreateFSStorageAPI()
	defer fs.Dispose()

	sourceFolderScanner := asyncFolderScanner{}
	if sourceIndexPath == nil || len(*sourceIndexPath) == 0 {
		sourceFolderScanner.scan(sourceFolderPath, pathFilter, fs)
	}

	jobs := longtaillib.CreateBikeshedJobAPI(uint32(numWorkerCount), 0)
	defer jobs.Dispose()
	hashRegistry := longtaillib.CreateFullHashRegistry()
	defer hashRegistry.Dispose()

	compressionType, err := getCompressionType(compressionAlgorithm)
	if err != nil {
		return err
	}
	hashIdentifier, err := getHashIdentifier(hashAlgorithm)
	if err != nil {
		return err
	}

	setupTime := time.Since(setupStartTime)

	sourceIndexReader := asyncVersionIndexReader{}
	sourceIndexReader.read(sourceFolderPath,
		sourceIndexPath,
		targetChunkSize,
		compressionType,
		hashIdentifier,
		pathFilter,
		fs,
		jobs,
		hashRegistry,
		&sourceFolderScanner)

	remoteStore, err := createBlockStoreForURI(blobStoreURI, jobs, targetBlockSize, maxChunksPerBlock, longtailstorelib.ReadWrite)
	if err != nil {
		return err
	}
	defer remoteStore.Dispose()

	creg := longtaillib.CreateFullCompressionRegistry()
	defer creg.Dispose()

	indexStore := longtaillib.CreateCompressBlockStore(remoteStore, creg)
	defer indexStore.Dispose()

	vindex, hash, readSourceIndexTime, err := sourceIndexReader.get()
	if err != nil {
		return err
	}
	defer vindex.Dispose()

	getMissingContentStartTime := time.Now()
	existingRemoteContentIndex, errno := getExistingContentIndexSync(indexStore, vindex.GetChunkHashes(), minBlockUsagePercent)
	if errno != 0 {
		return errors.Wrapf(longtaillib.ErrnoToError(errno, longtaillib.ErrEIO), "upSyncVersion: longtaillib.getExistingContentIndexSync(%s) failed", blobStoreURI)
	}
	defer existingRemoteContentIndex.Dispose()

	versionMissingContentIndex, errno := longtaillib.CreateMissingContent(
		hash,
		existingRemoteContentIndex,
		vindex,
		targetBlockSize,
		maxChunksPerBlock)
	if errno != 0 {
		return errors.Wrapf(longtaillib.ErrnoToError(errno, longtaillib.ErrEIO), "upSyncVersion: longtaillib.CreateMissingContent(%s) failed", sourceFolderPath)
	}
	defer versionMissingContentIndex.Dispose()

	getMissingContentTime := time.Since(getMissingContentStartTime)

	writeContentStartTime := time.Now()
	if versionMissingContentIndex.GetBlockCount() > 0 {
		writeContentProgress := CreateProgress("Writing content blocks")
		defer writeContentProgress.Dispose()

		errno = longtaillib.WriteContent(
			fs,
			indexStore,
			jobs,
			&writeContentProgress,
			versionMissingContentIndex,
			vindex,
			normalizePath(sourceFolderPath))
		if errno != 0 {
			return errors.Wrapf(longtaillib.ErrnoToError(errno, longtaillib.ErrEIO), "upSyncVersion: longtaillib.WriteContent(%s) failed", sourceFolderPath)
		}
	}
	writeContentTime := time.Since(writeContentStartTime)

	flushStartTime := time.Now()

	indexStoreFlushComplete := &flushCompletionAPI{}
	indexStoreFlushComplete.wg.Add(1)
	errno = indexStore.Flush(longtaillib.CreateAsyncFlushAPI(indexStoreFlushComplete))
	if errno != 0 {
		indexStoreFlushComplete.wg.Done()
		return errors.Wrapf(longtaillib.ErrnoToError(errno, longtaillib.ErrEIO), "validateVersion: indexStore.Flush: Failed for `%s` failed", blobStoreURI)
	}

	remoteStoreFlushComplete := &flushCompletionAPI{}
	remoteStoreFlushComplete.wg.Add(1)
	errno = remoteStore.Flush(longtaillib.CreateAsyncFlushAPI(remoteStoreFlushComplete))
	if errno != 0 {
		remoteStoreFlushComplete.wg.Done()
		return errors.Wrapf(longtaillib.ErrnoToError(errno, longtaillib.ErrEIO), "validateVersion: remoteStore.Flush: Failed for `%s` failed", blobStoreURI)
	}

	indexStoreFlushComplete.wg.Wait()
	if indexStoreFlushComplete.err != 0 {
		return errors.Wrapf(longtaillib.ErrnoToError(errno, longtaillib.ErrEIO), "validateVersion: indexStore.Flush: Failed for `%s` failed", blobStoreURI)
	}
	remoteStoreFlushComplete.wg.Wait()
	if remoteStoreFlushComplete.err != 0 {
		return errors.Wrapf(longtaillib.ErrnoToError(errno, longtaillib.ErrEIO), "validateVersion: remoteStore.Flush: Failed for `%s` failed", blobStoreURI)
	}

	flushTime := time.Since(flushStartTime)

	indexStoreStats, errno := indexStore.GetStats()
	remoteStoreStats, errno := remoteStore.GetStats()

	writeVersionIndexStartTime := time.Now()
	vbuffer, errno := longtaillib.WriteVersionIndexToBuffer(vindex)
	if errno != 0 {
		return errors.Wrapf(longtaillib.ErrnoToError(errno, longtaillib.ErrEIO), "upSyncVersion: longtaillib.WriteVersionIndexToBuffer() failed")
	}
	err = writeToURI(targetFilePath, vbuffer)
	writeVersionIndexTime := time.Since(writeVersionIndexStartTime)

	executionTime := time.Since(executionStartTime)

	if showStoreStats {
		printStats("Compress", indexStoreStats)
		printStats("Remote", remoteStoreStats)
	}
	if showStats {
		log.Printf("Setup:                       %s", setupTime)
		log.Printf("Read source index:           %s", readSourceIndexTime)
		log.Printf("Get missing content:         %s", getMissingContentTime)
		log.Printf("Write version content:       %s", writeContentTime)
		log.Printf("Flush:                       %s", flushTime)
		log.Printf("Write version index:         %s", writeVersionIndexTime)
		log.Printf("Execution:                   %s", executionTime)
	}

	return nil
}

func downSyncVersion(
	blobStoreURI string,
	sourceFilePath string,
	targetFolderPath string,
	targetIndexPath *string,
	localCachePath *string,
	targetChunkSize uint32,
	targetBlockSize uint32,
	maxChunksPerBlock uint32,
	retainPermissions bool,
	validate bool,
	includeFilterRegEx *string,
	excludeFilterRegEx *string,
	showStats bool,
	showStoreStats bool) error {

	executionStartTime := time.Now()

	setupStartTime := time.Now()
	var pathFilter longtaillib.Longtail_PathFilterAPI

	if includeFilterRegEx != nil || excludeFilterRegEx != nil {
		regexPathFilter := &regexPathFilter{}
		if includeFilterRegEx != nil {
			compiledIncludeRegexes, err := splitRegexes(*includeFilterRegEx)
			if err != nil {
				return err
			}
			regexPathFilter.compiledIncludeRegexes = compiledIncludeRegexes
		}
		if excludeFilterRegEx != nil {
			compiledExcludeRegexes, err := splitRegexes(*excludeFilterRegEx)
			if err != nil {
				return err
			}
			regexPathFilter.compiledExcludeRegexes = compiledExcludeRegexes
		}
		if len(regexPathFilter.compiledIncludeRegexes) > 0 || len(regexPathFilter.compiledExcludeRegexes) > 0 {
			pathFilter = longtaillib.CreatePathFilterAPI(regexPathFilter)
		}
	}

	fs := longtaillib.CreateFSStorageAPI()
	defer fs.Dispose()

	targetFolderScanner := asyncFolderScanner{}
	if targetIndexPath == nil || len(*targetIndexPath) == 0 {
		targetFolderScanner.scan(targetFolderPath, pathFilter, fs)
	}

	jobs := longtaillib.CreateBikeshedJobAPI(uint32(numWorkerCount), 0)
	defer jobs.Dispose()
	hashRegistry := longtaillib.CreateFullHashRegistry()
	defer hashRegistry.Dispose()

	readSourceStartTime := time.Now()

	vbuffer, err := readFromURI(sourceFilePath)
	if err != nil {
		return err
	}
	sourceVersionIndex, errno := longtaillib.ReadVersionIndexFromBuffer(vbuffer)
	if errno != 0 {
		return errors.Wrapf(longtaillib.ErrnoToError(errno, longtaillib.ErrEIO), "downSyncVersion: longtaillib.ReadVersionIndexFromBuffer() failed")
	}
	defer sourceVersionIndex.Dispose()

	readSourceTime := time.Since(readSourceStartTime)

	hashIdentifier := sourceVersionIndex.GetHashIdentifier()
	targetChunkSize = sourceVersionIndex.GetTargetChunkSize()

	targetIndexReader := asyncVersionIndexReader{}
	targetIndexReader.read(targetFolderPath,
		targetIndexPath,
		targetChunkSize,
		noCompressionType,
		hashIdentifier,
		pathFilter,
		fs,
		jobs,
		hashRegistry,
		&targetFolderScanner)

	creg := longtaillib.CreateFullCompressionRegistry()
	defer creg.Dispose()

	// MaxBlockSize and MaxChunksPerBlock are just temporary values until we get the remote index settings
	remoteIndexStore, err := createBlockStoreForURI(blobStoreURI, jobs, 8388608, 1024, longtailstorelib.ReadOnly)
	if err != nil {
		return err
	}
	defer remoteIndexStore.Dispose()

	localFS := longtaillib.CreateFSStorageAPI()
	defer localFS.Dispose()

	var localIndexStore longtaillib.Longtail_BlockStoreAPI
	var cacheBlockStore longtaillib.Longtail_BlockStoreAPI
	var compressBlockStore longtaillib.Longtail_BlockStoreAPI

	if localCachePath != nil && len(*localCachePath) > 0 {
		localIndexStore = longtaillib.CreateFSBlockStore(jobs, localFS, normalizePath(*localCachePath), 8388608, 1024)

		cacheBlockStore = longtaillib.CreateCacheBlockStore(jobs, localIndexStore, remoteIndexStore)

		compressBlockStore = longtaillib.CreateCompressBlockStore(cacheBlockStore, creg)
	} else {
		compressBlockStore = longtaillib.CreateCompressBlockStore(remoteIndexStore, creg)
	}

	defer cacheBlockStore.Dispose()
	defer localIndexStore.Dispose()
	defer compressBlockStore.Dispose()

	lruBlockStore := longtaillib.CreateLRUBlockStoreAPI(compressBlockStore, 32)
	defer lruBlockStore.Dispose()
	indexStore := longtaillib.CreateShareBlockStore(lruBlockStore)
	defer indexStore.Dispose()

	hash, errno := hashRegistry.GetHashAPI(hashIdentifier)
	if errno != 0 {
		return errors.Wrapf(longtaillib.ErrnoToError(errno, longtaillib.ErrEIO), "downSyncVersion: longtaillib.GetHashAPI() failed")
	}

	setupTime := time.Since(setupStartTime)

	targetVersionIndex, hash, readTargetIndexTime, err := targetIndexReader.get()
	if err != nil {
		return err
	}
	defer targetVersionIndex.Dispose()

	getExistingContentStartTime := time.Now()
	versionDiff, errno := longtaillib.CreateVersionDiff(
		hash,
		targetVersionIndex,
		sourceVersionIndex)
	if errno != 0 {
		return errors.Wrapf(longtaillib.ErrnoToError(errno, longtaillib.ErrEIO), "downSyncVersion: longtaillib.CreateVersionDiff() failed")
	}
	defer versionDiff.Dispose()

	chunkHashes, errno := longtaillib.GetRequiredChunkHashes(
		sourceVersionIndex,
		versionDiff)

	retargettedVersionContentIndex, errno := getExistingContentIndexSync(indexStore, chunkHashes, 0)
	if errno != 0 {
		return errors.Wrapf(longtaillib.ErrnoToError(errno, longtaillib.ErrEIO), "downSyncVersion: getExistingContentIndexSync(indexStore, chunkHashes) failed")
	}
	defer retargettedVersionContentIndex.Dispose()
	getExistingContentTime := time.Since(getExistingContentStartTime)

	changeVersionStartTime := time.Now()
	changeVersionProgress := CreateProgress("Updating version")
	defer changeVersionProgress.Dispose()
	errno = longtaillib.ChangeVersion(
		indexStore,
		fs,
		hash,
		jobs,
		&changeVersionProgress,
		retargettedVersionContentIndex,
		targetVersionIndex,
		sourceVersionIndex,
		versionDiff,
		normalizePath(targetFolderPath),
		retainPermissions)
	if errno != 0 {
		return errors.Wrapf(longtaillib.ErrnoToError(errno, longtaillib.ErrEIO), "downSyncVersion: longtaillib.ChangeVersion() failed")
	}

	changeVersionTime := time.Since(changeVersionStartTime)

	flushStartTime := time.Now()

	indexStoreFlushComplete := &flushCompletionAPI{}
	indexStoreFlushComplete.wg.Add(1)
	errno = indexStore.Flush(longtaillib.CreateAsyncFlushAPI(indexStoreFlushComplete))
	if errno != 0 {
		indexStoreFlushComplete.wg.Done()
		return errors.Wrapf(longtaillib.ErrnoToError(errno, longtaillib.ErrEIO), "validateVersion: indexStore.Flush: Failed for `%s` failed", blobStoreURI)
	}

	lruStoreFlushComplete := &flushCompletionAPI{}
	lruStoreFlushComplete.wg.Add(1)
	errno = lruBlockStore.Flush(longtaillib.CreateAsyncFlushAPI(lruStoreFlushComplete))
	if errno != 0 {
		lruStoreFlushComplete.wg.Done()
		return errors.Wrapf(longtaillib.ErrnoToError(errno, longtaillib.ErrEIO), "validateVersion: lruBlockStore.Flush: Failed for `%s` failed", blobStoreURI)
	}

	compressStoreFlushComplete := &flushCompletionAPI{}
	compressStoreFlushComplete.wg.Add(1)
	errno = compressBlockStore.Flush(longtaillib.CreateAsyncFlushAPI(compressStoreFlushComplete))
	if errno != 0 {
		compressStoreFlushComplete.wg.Done()
		return errors.Wrapf(longtaillib.ErrnoToError(errno, longtaillib.ErrEIO), "validateVersion: compressStore.Flush: Failed for `%s` failed", blobStoreURI)
	}

	cacheStoreFlushComplete := &flushCompletionAPI{}
	cacheStoreFlushComplete.wg.Add(1)
	errno = cacheBlockStore.Flush(longtaillib.CreateAsyncFlushAPI(cacheStoreFlushComplete))
	if errno != 0 {
		cacheStoreFlushComplete.wg.Done()
		return errors.Wrapf(longtaillib.ErrnoToError(errno, longtaillib.ErrEIO), "validateVersion: cacheStore.Flush: Failed for `%s` failed", *localCachePath)
	}

	localStoreFlushComplete := &flushCompletionAPI{}
	localStoreFlushComplete.wg.Add(1)
	errno = localIndexStore.Flush(longtaillib.CreateAsyncFlushAPI(localStoreFlushComplete))
	if errno != 0 {
		localStoreFlushComplete.wg.Done()
		return errors.Wrapf(longtaillib.ErrnoToError(errno, longtaillib.ErrEIO), "validateVersion: localStore.Flush: Failed for `%s` failed", *localCachePath)
	}

	remoteStoreFlushComplete := &flushCompletionAPI{}
	remoteStoreFlushComplete.wg.Add(1)
	errno = remoteIndexStore.Flush(longtaillib.CreateAsyncFlushAPI(remoteStoreFlushComplete))
	if errno != 0 {
		remoteStoreFlushComplete.wg.Done()
		return errors.Wrapf(longtaillib.ErrnoToError(errno, longtaillib.ErrEIO), "validateVersion: remoteStore.Flush: Failed for `%s` failed", blobStoreURI)
	}

	indexStoreFlushComplete.wg.Wait()
	if indexStoreFlushComplete.err != 0 {
		return errors.Wrapf(longtaillib.ErrnoToError(errno, longtaillib.ErrEIO), "validateVersion: indexStore.Flush: Failed for `%s` failed", blobStoreURI)
	}

	lruStoreFlushComplete.wg.Wait()
	if lruStoreFlushComplete.err != 0 {
		return errors.Wrapf(longtaillib.ErrnoToError(errno, longtaillib.ErrEIO), "validateVersion: lruStore.Flush: Failed for `%s` failed", blobStoreURI)
	}

	compressStoreFlushComplete.wg.Wait()
	if compressStoreFlushComplete.err != 0 {
		return errors.Wrapf(longtaillib.ErrnoToError(errno, longtaillib.ErrEIO), "validateVersion: compressStore.Flush: Failed for `%s` failed", blobStoreURI)
	}

	cacheStoreFlushComplete.wg.Wait()
	if cacheStoreFlushComplete.err != 0 {
		return errors.Wrapf(longtaillib.ErrnoToError(errno, longtaillib.ErrEIO), "validateVersion: cacheStore.Flush: Failed for `%s` failed", blobStoreURI)
	}

	localStoreFlushComplete.wg.Wait()
	if localStoreFlushComplete.err != 0 {
		return errors.Wrapf(longtaillib.ErrnoToError(errno, longtaillib.ErrEIO), "validateVersion: localStore.Flush: Failed for `%s` failed", blobStoreURI)
	}

	remoteStoreFlushComplete.wg.Wait()
	if remoteStoreFlushComplete.err != 0 {
		return errors.Wrapf(longtaillib.ErrnoToError(errno, longtaillib.ErrEIO), "validateVersion: remoteStore.Flush: Failed for `%s` failed", blobStoreURI)
	}

	flushTime := time.Since(flushStartTime)

	shareStoreStats, shareStoreStatsErrno := indexStore.GetStats()
	lruStoreStats, lruStoreStatsErrno := lruBlockStore.GetStats()
	compressStoreStats, compressStoreStatsErrno := compressBlockStore.GetStats()
	cacheStoreStats, cacheStoreStatsErrno := cacheBlockStore.GetStats()
	localStoreStats, localStoreStatsErrno := localIndexStore.GetStats()
	remoteStoreStats, remoteStoreStatsErrno := remoteIndexStore.GetStats()

	validateStartTime := time.Now()
	if validate {
		validateFileInfos, errno := longtaillib.GetFilesRecursively(
			fs,
			pathFilter,
			normalizePath(targetFolderPath))
		if errno != 0 {
			return errors.Wrapf(longtaillib.ErrnoToError(errno, longtaillib.ErrEIO), "downSyncVersion: longtaillib.GetFilesRecursively() failed")
		}
		defer validateFileInfos.Dispose()

		chunker := longtaillib.CreateHPCDCChunkerAPI()
		defer chunker.Dispose()

		createVersionIndexProgress := CreateProgress("Validating version")
		defer createVersionIndexProgress.Dispose()
		validateVersionIndex, errno := longtaillib.CreateVersionIndex(
			fs,
			hash,
			chunker,
			jobs,
			&createVersionIndexProgress,
			normalizePath(targetFolderPath),
			validateFileInfos,
			nil,
			targetChunkSize)
		if errno != 0 {
			return errors.Wrapf(longtaillib.ErrnoToError(errno, longtaillib.ErrEIO), "downSyncVersion: longtaillib.CreateVersionIndex() failed")
		}
		defer validateVersionIndex.Dispose()
		if validateVersionIndex.GetAssetCount() != sourceVersionIndex.GetAssetCount() {
			return fmt.Errorf("downSyncVersion: failed validation: asset count mismatch")
		}
		validateAssetSizes := validateVersionIndex.GetAssetSizes()
		validateAssetHashes := validateVersionIndex.GetAssetHashes()

		sourceAssetSizes := sourceVersionIndex.GetAssetSizes()
		sourceAssetHashes := sourceVersionIndex.GetAssetHashes()

		assetSizeLookup := map[string]uint64{}
		assetHashLookup := map[string]uint64{}
		assetPermissionLookup := map[string]uint16{}

		for i, s := range sourceAssetSizes {
			path := sourceVersionIndex.GetAssetPath(uint32(i))
			assetSizeLookup[path] = s
			assetHashLookup[path] = sourceAssetHashes[i]
			assetPermissionLookup[path] = sourceVersionIndex.GetAssetPermissions(uint32(i))
		}
		for i, validateSize := range validateAssetSizes {
			validatePath := validateVersionIndex.GetAssetPath(uint32(i))
			validateHash := validateAssetHashes[i]
			size, exists := assetSizeLookup[validatePath]
			hash, _ := assetHashLookup[validatePath]
			if !exists {
				return fmt.Errorf("downSyncVersion: failed validation: invalid path %s", validatePath)
			}
			if size != validateSize {
				return fmt.Errorf("downSyncVersion: failed validation: asset %d size mismatch", i)
			}
			if hash != validateHash {
				return fmt.Errorf("downSyncVersion: failed validation: asset %d hash mismatch", i)
			}
			if retainPermissions {
				validatePermissions := validateVersionIndex.GetAssetPermissions(uint32(i))
				permissions := assetPermissionLookup[validatePath]
				if permissions != validatePermissions {
					return fmt.Errorf("downSyncVersion: failed validation: asset %d permission mismatch", i)
				}
			}
		}
	}
	validateTime := time.Since(validateStartTime)

	executionTime := time.Since(executionStartTime)

	if showStoreStats {
		if shareStoreStatsErrno == 0 {
			printStats("Share", shareStoreStats)
		}
		if lruStoreStatsErrno == 0 {
			printStats("LRU", lruStoreStats)
		}
		if compressStoreStatsErrno == 0 {
			printStats("Compress", compressStoreStats)
		}
		if cacheStoreStatsErrno == 0 {
			printStats("Cache", cacheStoreStats)
		}
		if localStoreStatsErrno == 0 {
			printStats("Local", localStoreStats)
		}
		if remoteStoreStatsErrno == 0 {
			printStats("Remote", remoteStoreStats)
		}
	}
	if showStats {
		log.Printf("Setup:                %s", setupTime)
		log.Printf("Read source index:    %s", readSourceTime)
		log.Printf("Read target index:    %s", readTargetIndexTime)
		log.Printf("Get existing content: %s", getExistingContentTime)
		log.Printf("Change version:       %s", changeVersionTime)
		log.Printf("Flush:                %s", flushTime)
		if validate {
			log.Printf("Validate:             %s", validateTime)
		}
		log.Printf("Execution:            %s", executionTime)
	}

	return nil
}

func hashIdentifierToString(hashIdentifier uint32) string {
	if hashIdentifier == longtaillib.GetBlake2HashIdentifier() {
		return "blake2"
	}
	if hashIdentifier == longtaillib.GetBlake3HashIdentifier() {
		return "blake3"
	}
	if hashIdentifier == longtaillib.GetMeowHashIdentifier() {
		return "meow"
	}
	return fmt.Sprintf("%d", hashIdentifier)
}

func validateVersion(
	blobStoreURI string,
	versionIndexPath string,
	targetBlockSize uint32,
	maxChunksPerBlock uint32) error {

	jobs := longtaillib.CreateBikeshedJobAPI(uint32(numWorkerCount), 0)
	defer jobs.Dispose()

	// MaxBlockSize and MaxChunksPerBlock are just temporary values until we get the remote index settings
	indexStore, err := createBlockStoreForURI(blobStoreURI, jobs, 8388608, 1024, longtailstorelib.ReadOnly)
	if err != nil {
		return err
	}
	defer indexStore.Dispose()

	vbuffer, err := readFromURI(versionIndexPath)
	if err != nil {
		return err
	}
	versionIndex, errno := longtaillib.ReadVersionIndexFromBuffer(vbuffer)
	if errno != 0 {
		return errors.Wrapf(longtaillib.ErrnoToError(errno, longtaillib.ErrEIO), "validateVersion: longtaillib.ReadVersionIndexFromBuffer() failed")
	}
	defer versionIndex.Dispose()

	remoteStoreIndex, errno := getExistingContentIndexSync(indexStore, versionIndex.GetChunkHashes(), 0)
	if errno != 0 {
		return errors.Wrapf(longtaillib.ErrnoToError(errno, longtaillib.ErrEIO), "validateVersion: getExistingContentIndexSync(indexStore, versionIndex.GetChunkHashes(): Failed for `%s` failed", blobStoreURI)
	}
	defer remoteStoreIndex.Dispose()

	errno = longtaillib.ValidateStore(remoteStoreIndex, versionIndex)

	if errno != 0 {
		return errors.Wrapf(longtaillib.ErrnoToError(errno, longtaillib.ErrEIO), "validateVersion: longtaillib.ValidateContent() failed")
	}

	return nil
}

func showVersionIndex(versionIndexPath string, compact bool) error {
	vbuffer, err := readFromURI(versionIndexPath)
	if err != nil {
		return err
	}
	versionIndex, errno := longtaillib.ReadVersionIndexFromBuffer(vbuffer)
	if errno != 0 {
		return errors.Wrapf(longtaillib.ErrnoToError(errno, longtaillib.ErrEIO), "downSyncVersion: longtaillib.ReadVersionIndexFromBuffer() failed")
	}
	defer versionIndex.Dispose()

	var smallestChunkSize uint32
	var largestChunkSize uint32
	var averageChunkSize uint32
	var totalAssetSize uint64
	var totalChunkSize uint64
	totalAssetSize = 0
	totalChunkSize = 0
	chunkSizes := versionIndex.GetChunkSizes()
	if len(chunkSizes) > 0 {
		smallestChunkSize = uint32(chunkSizes[0])
		largestChunkSize = uint32(chunkSizes[0])
	} else {
		smallestChunkSize = 0
		largestChunkSize = 0
	}
	for i := uint32(0); i < uint32(len(chunkSizes)); i++ {
		chunkSize := uint32(chunkSizes[i])
		if chunkSize < smallestChunkSize {
			smallestChunkSize = chunkSize
		}
		if chunkSize > largestChunkSize {
			largestChunkSize = chunkSize
		}
		totalChunkSize = totalChunkSize + uint64(chunkSize)
	}
	if len(chunkSizes) > 0 {
		averageChunkSize = uint32(totalChunkSize / uint64(len(chunkSizes)))
	} else {
		averageChunkSize = 0
	}
	assetSizes := versionIndex.GetAssetSizes()
	for i := uint32(0); i < uint32(len(assetSizes)); i++ {
		assetSize := uint64(assetSizes[i])
		totalAssetSize = totalAssetSize + uint64(assetSize)
	}

	if compact {
		fmt.Printf("%s\t%d\t%s\t%d\t%d\t%d\t%d\t%d\t%d\t%d\t%d\n",
			versionIndexPath,
			versionIndex.GetVersion(),
			hashIdentifierToString(versionIndex.GetHashIdentifier()),
			versionIndex.GetTargetChunkSize(),
			versionIndex.GetAssetCount(),
			totalAssetSize,
			versionIndex.GetChunkCount(),
			totalChunkSize,
			averageChunkSize,
			smallestChunkSize,
			largestChunkSize)
	} else {
		fmt.Printf("Version:             %d\n", versionIndex.GetVersion())
		fmt.Printf("Hash Identifier:     %s\n", hashIdentifierToString(versionIndex.GetHashIdentifier()))
		fmt.Printf("Target Chunk Size:   %d\n", versionIndex.GetTargetChunkSize())
		fmt.Printf("Asset Count:         %d   (%s)\n", versionIndex.GetAssetCount(), byteCountDecimal(uint64(versionIndex.GetAssetCount())))
		fmt.Printf("Asset Total Size:    %d   (%s)\n", totalAssetSize, byteCountBinary(totalAssetSize))
		fmt.Printf("Chunk Count:         %d   (%s)\n", versionIndex.GetChunkCount(), byteCountDecimal(uint64(versionIndex.GetChunkCount())))
		fmt.Printf("Chunk Total Size:    %d   (%s)\n", totalChunkSize, byteCountBinary(totalChunkSize))
		fmt.Printf("Average Chunk Size:  %d   (%s)\n", averageChunkSize, byteCountBinary(uint64(averageChunkSize)))
		fmt.Printf("Smallest Chunk Size: %d   (%s)\n", smallestChunkSize, byteCountBinary(uint64(smallestChunkSize)))
		fmt.Printf("Largest Chunk Size:  %d   (%s)\n", largestChunkSize, byteCountBinary(uint64(largestChunkSize)))
	}

	return nil
}

func showStoreIndex(storeIndexPath string, compact bool) error {
	vbuffer, err := readFromURI(storeIndexPath)
	if err != nil {
		return err
	}
	storeIndex, errno := longtaillib.ReadStoreIndexFromBuffer(vbuffer)
	if errno != 0 {
		return errors.Wrapf(longtaillib.ErrnoToError(errno, longtaillib.ErrEIO), "downSyncVersion: longtaillib.ReadStoreIndexFromBuffer() failed")
	}
	defer storeIndex.Dispose()

	if compact {
		fmt.Printf("%s\t%d\t%s\t%d\t%d\n",
			storeIndexPath,
			storeIndex.GetVersion(),
			hashIdentifierToString(storeIndex.GetHashIdentifier()),
			storeIndex.GetBlockCount(),
			storeIndex.GetChunkCount())
	} else {
		fmt.Printf("Version:             %d\n", storeIndex.GetVersion())
		fmt.Printf("Hash Identifier:     %s\n", hashIdentifierToString(storeIndex.GetHashIdentifier()))
		fmt.Printf("Block Count:         %d   (%s)\n", storeIndex.GetBlockCount(), byteCountDecimal(uint64(storeIndex.GetBlockCount())))
		fmt.Printf("Chunk Count:         %d   (%s)\n", storeIndex.GetChunkCount(), byteCountDecimal(uint64(storeIndex.GetChunkCount())))
	}

	return nil
}

func getDetailsString(path string, size uint64, permissions uint16, isDir bool, sizePadding int) string {
	sizeString := fmt.Sprintf("%d", size)
	sizeString = strings.Repeat(" ", sizePadding-len(sizeString)) + sizeString
	bits := ""
	if isDir {
		bits += "d"
		path = strings.TrimRight(path, "/")
	} else {
		bits += "-"
	}
	if (permissions & 0400) == 0 {
		bits += "-"
	} else {
		bits += "r"
	}
	if (permissions & 0200) == 0 {
		bits += "-"
	} else {
		bits += "w"
	}
	if (permissions & 0100) == 0 {
		bits += "-"
	} else {
		bits += "x"
	}

	if (permissions & 0040) == 0 {
		bits += "-"
	} else {
		bits += "r"
	}
	if (permissions & 0020) == 0 {
		bits += "-"
	} else {
		bits += "w"
	}
	if (permissions & 0010) == 0 {
		bits += "-"
	} else {
		bits += "x"
	}

	if (permissions & 0004) == 0 {
		bits += "-"
	} else {
		bits += "r"
	}
	if (permissions & 0002) == 0 {
		bits += "-"
	} else {
		bits += "w"
	}
	if (permissions & 0001) == 0 {
		bits += "-"
	} else {
		bits += "x"
	}

	return fmt.Sprintf("%s %s %s", bits, sizeString, path)
}

func dumpVersionIndex(versionIndexPath string, showDetails bool) error {
	vbuffer, err := readFromURI(versionIndexPath)
	if err != nil {
		return err
	}
	versionIndex, errno := longtaillib.ReadVersionIndexFromBuffer(vbuffer)
	if errno != 0 {
		return errors.Wrapf(longtaillib.ErrnoToError(errno, longtaillib.ErrEIO), "downSyncVersion: longtaillib.ReadVersionIndexFromBuffer() failed")
	}
	defer versionIndex.Dispose()

	assetCount := versionIndex.GetAssetCount()

	var biggestAsset uint64
	biggestAsset = 0
	for i := uint32(0); i < assetCount; i++ {
		assetSize := versionIndex.GetAssetSize(i)
		if assetSize > biggestAsset {
			biggestAsset = assetSize
		}
	}

	sizePadding := len(fmt.Sprintf("%d", biggestAsset))

	for i := uint32(0); i < assetCount; i++ {
		path := versionIndex.GetAssetPath(i)
		if showDetails {
			isDir := strings.HasSuffix(path, "/")
			assetSize := versionIndex.GetAssetSize(i)
			permissions := versionIndex.GetAssetPermissions(i)
			detailsString := getDetailsString(path, assetSize, permissions, isDir, sizePadding)
			sizeString := fmt.Sprintf("%d", assetSize)
			sizeString = strings.Repeat(" ", sizePadding-len(sizeString)) + sizeString
			fmt.Printf("%s\n", detailsString)
		} else {
			fmt.Printf("%s\n", path)
		}
	}

	return nil
}

func cpVersionIndex(
	blobStoreURI string,
	versionIndexPath string,
	localCachePath *string,
	targetBlockSize uint32,
	maxChunksPerBlock uint32,
	sourcePath string,
	targetPath string,
	showStoreStats bool) error {
	jobs := longtaillib.CreateBikeshedJobAPI(uint32(numWorkerCount), 0)
	defer jobs.Dispose()
	creg := longtaillib.CreateFullCompressionRegistry()
	defer creg.Dispose()
	hashRegistry := longtaillib.CreateFullHashRegistry()
	defer hashRegistry.Dispose()

	// MaxBlockSize and MaxChunksPerBlock are just temporary values until we get the remote index settings
	remoteIndexStore, err := createBlockStoreForURI(blobStoreURI, jobs, 8388608, 1024, longtailstorelib.ReadOnly)
	if err != nil {
		return err
	}
	defer remoteIndexStore.Dispose()

	localFS := longtaillib.CreateFSStorageAPI()
	defer localFS.Dispose()

	var localIndexStore longtaillib.Longtail_BlockStoreAPI
	var cacheBlockStore longtaillib.Longtail_BlockStoreAPI
	var compressBlockStore longtaillib.Longtail_BlockStoreAPI

	if localCachePath != nil && len(*localCachePath) > 0 {
		localIndexStore = longtaillib.CreateFSBlockStore(jobs, localFS, normalizePath(*localCachePath), 8388608, 1024)

		cacheBlockStore = longtaillib.CreateCacheBlockStore(jobs, localIndexStore, remoteIndexStore)

		compressBlockStore = longtaillib.CreateCompressBlockStore(cacheBlockStore, creg)
	} else {
		compressBlockStore = longtaillib.CreateCompressBlockStore(remoteIndexStore, creg)
	}

	defer cacheBlockStore.Dispose()
	defer localIndexStore.Dispose()
	defer compressBlockStore.Dispose()

	lruBlockStore := longtaillib.CreateLRUBlockStoreAPI(compressBlockStore, 32)
	defer lruBlockStore.Dispose()
	indexStore := longtaillib.CreateShareBlockStore(lruBlockStore)
	defer indexStore.Dispose()

	vbuffer, err := readFromURI(versionIndexPath)
	if err != nil {
		return err
	}
	versionIndex, errno := longtaillib.ReadVersionIndexFromBuffer(vbuffer)
	if errno != 0 {
		return errors.Wrapf(longtaillib.ErrnoToError(errno, longtaillib.ErrEIO), "cpVersionIndex: longtaillib.ReadVersionIndexFromBuffer() failed")
	}
	defer versionIndex.Dispose()

	hashIdentifier := versionIndex.GetHashIdentifier()

	hash, errno := hashRegistry.GetHashAPI(hashIdentifier)
	if errno != 0 {
		return errors.Wrapf(longtaillib.ErrnoToError(errno, longtaillib.ErrEIO), "cpVersionIndex: hashRegistry.GetHashAPI() failed")
	}

	storeIndex, errno := getExistingContentIndexSync(indexStore, versionIndex.GetChunkHashes(), 0)
	if errno != 0 {
		return errors.Wrapf(longtaillib.ErrnoToError(errno, longtaillib.ErrEIO), "cpVersionIndex: getExistingContentIndexSync(indexStore, versionIndex.GetChunkHashes(): Failed for `%s` failed", blobStoreURI)
	}
	defer storeIndex.Dispose()

	blockStoreFS := longtaillib.CreateBlockStoreStorageAPI(
		hash,
		jobs,
		indexStore,
		storeIndex,
		versionIndex)
	if errno != 0 {
		return errors.Wrapf(longtaillib.ErrnoToError(errno, longtaillib.ErrEIO), "cpVersionIndex: hashRegistry.CreateBlockStoreStorageAPI() failed")
	}
	defer blockStoreFS.Dispose()

	// Only support writing to regular file path for now
	outFile, err := os.Create(targetPath)
	if err != nil {
		return err
	}
	defer outFile.Close()

	inFile, errno := blockStoreFS.OpenReadFile(sourcePath)
	if errno != 0 {
		return errors.Wrapf(longtaillib.ErrnoToError(errno, longtaillib.ErrEIO), "cpVersionIndex: hashRegistry.OpenReadFile() failed")
	}
	defer blockStoreFS.CloseFile(inFile)

	size, errno := blockStoreFS.GetSize(inFile)

	offset := uint64(0)
	for offset < size {
		left := size - offset
		if left > 128*1024*1024 {
			left = 128 * 1024 * 1024
		}
		data, errno := blockStoreFS.Read(inFile, offset, left)
		if errno != 0 {
			return errors.Wrapf(longtaillib.ErrnoToError(errno, longtaillib.ErrEIO), "cpVersionIndex: hashRegistry.Read() failed")
		}
		outFile.Write(data)
		offset += left
	}

	indexStoreFlushComplete := &flushCompletionAPI{}
	indexStoreFlushComplete.wg.Add(1)
	errno = indexStore.Flush(longtaillib.CreateAsyncFlushAPI(indexStoreFlushComplete))
	if errno != 0 {
		indexStoreFlushComplete.wg.Done()
		return errors.Wrapf(longtaillib.ErrnoToError(errno, longtaillib.ErrEIO), "cpVersionIndex: indexStore.Flush: Failed for `%s` failed", blobStoreURI)
	}

	lruStoreFlushComplete := &flushCompletionAPI{}
	lruStoreFlushComplete.wg.Add(1)
	errno = lruBlockStore.Flush(longtaillib.CreateAsyncFlushAPI(lruStoreFlushComplete))
	if errno != 0 {
		lruStoreFlushComplete.wg.Done()
		return errors.Wrapf(longtaillib.ErrnoToError(errno, longtaillib.ErrEIO), "cpVersionIndex: lruStore.Flush: Failed for `%s` failed", blobStoreURI)
	}

	compressStoreFlushComplete := &flushCompletionAPI{}
	compressStoreFlushComplete.wg.Add(1)
	errno = compressBlockStore.Flush(longtaillib.CreateAsyncFlushAPI(compressStoreFlushComplete))
	if errno != 0 {
		compressStoreFlushComplete.wg.Done()
		return errors.Wrapf(longtaillib.ErrnoToError(errno, longtaillib.ErrEIO), "cpVersionIndex: compressStore.Flush: Failed for `%s` failed", blobStoreURI)
	}

	cacheStoreFlushComplete := &flushCompletionAPI{}
	cacheStoreFlushComplete.wg.Add(1)
	errno = cacheBlockStore.Flush(longtaillib.CreateAsyncFlushAPI(cacheStoreFlushComplete))
	if errno != 0 {
		cacheStoreFlushComplete.wg.Done()
		return errors.Wrapf(longtaillib.ErrnoToError(errno, longtaillib.ErrEIO), "cpVersionIndex: cacheStore.Flush: Failed for `%s` failed", *localCachePath)
	}

	localStoreFlushComplete := &flushCompletionAPI{}
	localStoreFlushComplete.wg.Add(1)
	errno = localIndexStore.Flush(longtaillib.CreateAsyncFlushAPI(localStoreFlushComplete))
	if errno != 0 {
		localStoreFlushComplete.wg.Done()
		return errors.Wrapf(longtaillib.ErrnoToError(errno, longtaillib.ErrEIO), "cpVersionIndex: localStore.Flush: Failed for `%s` failed", *localCachePath)
	}

	remoteStoreFlushComplete := &flushCompletionAPI{}
	remoteStoreFlushComplete.wg.Add(1)
	errno = remoteIndexStore.Flush(longtaillib.CreateAsyncFlushAPI(remoteStoreFlushComplete))
	if errno != 0 {
		remoteStoreFlushComplete.wg.Done()
		return errors.Wrapf(longtaillib.ErrnoToError(errno, longtaillib.ErrEIO), "cpVersionIndex: remoteStore.Flush: Failed for `%s` failed", blobStoreURI)
	}

	indexStoreFlushComplete.wg.Wait()
	if indexStoreFlushComplete.err != 0 {
		return errors.Wrapf(longtaillib.ErrnoToError(errno, longtaillib.ErrEIO), "cpVersionIndex: indexStore.Flush: Failed for `%s` failed", blobStoreURI)
	}

	lruStoreFlushComplete.wg.Wait()
	if lruStoreFlushComplete.err != 0 {
		return errors.Wrapf(longtaillib.ErrnoToError(errno, longtaillib.ErrEIO), "cpVersionIndex: lruStore.Flush: Failed for `%s` failed", blobStoreURI)
	}

	compressStoreFlushComplete.wg.Wait()
	if compressStoreFlushComplete.err != 0 {
		return errors.Wrapf(longtaillib.ErrnoToError(errno, longtaillib.ErrEIO), "cpVersionIndex: compressStore.Flush: Failed for `%s` failed", blobStoreURI)
	}

	cacheStoreFlushComplete.wg.Wait()
	if cacheStoreFlushComplete.err != 0 {
		return errors.Wrapf(longtaillib.ErrnoToError(errno, longtaillib.ErrEIO), "cpVersionIndex: cacheStore.Flush: Failed for `%s` failed", blobStoreURI)
	}

	localStoreFlushComplete.wg.Wait()
	if localStoreFlushComplete.err != 0 {
		return errors.Wrapf(longtaillib.ErrnoToError(errno, longtaillib.ErrEIO), "cpVersionIndex: localStore.Flush: Failed for `%s` failed", blobStoreURI)
	}

	remoteStoreFlushComplete.wg.Wait()
	if remoteStoreFlushComplete.err != 0 {
		return errors.Wrapf(longtaillib.ErrnoToError(errno, longtaillib.ErrEIO), "cpVersionIndex: remoteStore.Flush: Failed for `%s` failed", blobStoreURI)
	}

	shareStoreStats, shareStoreStatsErrno := indexStore.GetStats()
	lruStoreStats, lruStoreStatsErrno := lruBlockStore.GetStats()
	compressStoreStats, compressStoreStatsErrno := compressBlockStore.GetStats()
	cacheStoreStats, cacheStoreStatsErrno := cacheBlockStore.GetStats()
	localStoreStats, localStoreStatsErrno := localIndexStore.GetStats()
	remoteStoreStats, remoteStoreStatsErrno := remoteIndexStore.GetStats()

	if showStoreStats {
		if shareStoreStatsErrno == 0 {
			printStats("Share", shareStoreStats)
		}
		if lruStoreStatsErrno == 0 {
			printStats("LRU", lruStoreStats)
		}
		if compressStoreStatsErrno == 0 {
			printStats("Compress", compressStoreStats)
		}
		if cacheStoreStatsErrno == 0 {
			printStats("Cache", cacheStoreStats)
		}
		if localStoreStatsErrno == 0 {
			printStats("Local", localStoreStats)
		}
		if remoteStoreStatsErrno == 0 {
			printStats("Remote", remoteStoreStats)
		}
	}

	return nil
}

func initRemoteStore(
	blobStoreURI string,
	hashAlgorithm *string,
	showStoreStats bool) error {
	jobs := longtaillib.CreateBikeshedJobAPI(uint32(numWorkerCount), 0)
	defer jobs.Dispose()

	remoteIndexStore, err := createBlockStoreForURI(blobStoreURI, jobs, 8388608, 1024, longtailstorelib.Init)
	if err != nil {
		return err
	}
	defer remoteIndexStore.Dispose()

	retargetContentIndex, errno := getExistingContentIndexSync(remoteIndexStore, []uint64{}, 0)
	if errno != 0 {
		return errors.Wrapf(longtaillib.ErrnoToError(errno, longtaillib.ErrEIO), "initRemoteStore: getExistingContentIndexSync(indexStore, versionIndex.GetChunkHashes(): Failed for `%s` failed", blobStoreURI)
	}
	defer retargetContentIndex.Dispose()

	remoteStoreFlushComplete := &flushCompletionAPI{}
	remoteStoreFlushComplete.wg.Add(1)
	errno = remoteIndexStore.Flush(longtaillib.CreateAsyncFlushAPI(remoteStoreFlushComplete))
	if errno != 0 {
		remoteStoreFlushComplete.wg.Done()
		return errors.Wrapf(longtaillib.ErrnoToError(errno, longtaillib.ErrEIO), "initRemoteStore: remoteStore.Flush: Failed for `%s` failed", blobStoreURI)
	}

	remoteStoreFlushComplete.wg.Wait()
	if remoteStoreFlushComplete.err != 0 {
		return errors.Wrapf(longtaillib.ErrnoToError(errno, longtaillib.ErrEIO), "initRemoteStore: remoteStore.Flush: Failed for `%s` failed", blobStoreURI)
	}
	remoteStoreStats, remoteStoreStatsErrno := remoteIndexStore.GetStats()

	if showStoreStats {
		if remoteStoreStatsErrno == 0 {
			printStats("Remote", remoteStoreStats)
		}
	}

	return nil
}

func lsVersionIndex(
	versionIndexPath string,
	commandLSVersionDir *string) error {
	jobs := longtaillib.CreateBikeshedJobAPI(uint32(numWorkerCount), 0)
	defer jobs.Dispose()
	hashRegistry := longtaillib.CreateFullHashRegistry()
	defer hashRegistry.Dispose()

	vbuffer, err := readFromURI(versionIndexPath)
	if err != nil {
		return err
	}
	versionIndex, errno := longtaillib.ReadVersionIndexFromBuffer(vbuffer)
	if errno != 0 {
		return errors.Wrapf(longtaillib.ErrnoToError(errno, longtaillib.ErrEIO), "lsVersionIndex: longtaillib.ReadVersionIndexFromBuffer() failed")
	}
	defer versionIndex.Dispose()

	hashIdentifier := versionIndex.GetHashIdentifier()

	hash, errno := hashRegistry.GetHashAPI(hashIdentifier)
	if errno != 0 {
		return errors.Wrapf(longtaillib.ErrnoToError(errno, longtaillib.ErrEIO), "lsVersionIndex: hashRegistry.GetHashAPI() failed")
	}

	fakeBlockStoreFS := longtaillib.CreateInMemStorageAPI()
	defer fakeBlockStoreFS.Dispose()

	fakeBlockStore := longtaillib.CreateFSBlockStore(jobs, fakeBlockStoreFS, "store", 1024*1024*1024, 1024)
	defer fakeBlockStoreFS.Dispose()

	storeIndex, errno := longtaillib.CreateStoreIndex(
		hash,
		versionIndex,
		1024*1024*1024,
		1024)

	blockStoreFS := longtaillib.CreateBlockStoreStorageAPI(
		hash,
		jobs,
		fakeBlockStore,
		storeIndex,
		versionIndex)
	if errno != 0 {
		return errors.Wrapf(longtaillib.ErrnoToError(errno, longtaillib.ErrEIO), "lsVersionIndex: hashRegistry.CreateBlockStoreStorageAPI() failed")
	}
	defer blockStoreFS.Dispose()

	searchDir := ""
	if commandLSVersionDir != nil && *commandLSVersionDir != "." {
		searchDir = *commandLSVersionDir
	}

	iterator, errno := blockStoreFS.StartFind(searchDir)
	if errno == longtaillib.ENOENT {
		return nil
	}
	if errno != 0 {
		return errors.Wrapf(longtaillib.ErrnoToError(errno, longtaillib.ErrEIO), "lsVersionIndex: hashRegistry.StartFind() failed")
	}
	defer blockStoreFS.CloseFind(iterator)
	for true {
		properties, errno := blockStoreFS.GetEntryProperties(iterator)
		if errno != 0 {
			return errors.Wrapf(longtaillib.ErrnoToError(errno, longtaillib.ErrEIO), "lsVersionIndex: GetEntryProperties.GetEntryProperties() failed")
		}
		detailsString := getDetailsString(properties.Name, properties.Size, properties.Permissions, properties.IsDir, 16)
		fmt.Printf("%s\n", detailsString)

		errno = blockStoreFS.FindNext(iterator)
		if errno == longtaillib.ENOENT {
			break
		}
		if errno != 0 {
			return errors.Wrapf(longtaillib.ErrnoToError(errno, longtaillib.ErrEIO), "upSyncVersion: GetEntryProperties.FindNext() failed")
		}
	}
	return nil
}

func stats(
	blobStoreURI string,
	versionIndexPath string,
	localCachePath *string,
	showStoreStats bool) error {
	jobs := longtaillib.CreateBikeshedJobAPI(uint32(numWorkerCount), 0)
	defer jobs.Dispose()

	hashRegistry := longtaillib.CreateFullHashRegistry()
	defer hashRegistry.Dispose()

	var indexStore longtaillib.Longtail_BlockStoreAPI

	remoteIndexStore, err := createBlockStoreForURI(blobStoreURI, jobs, 8388608, 1024, longtailstorelib.ReadOnly)
	if err != nil {
		return err
	}
	defer remoteIndexStore.Dispose()

	var localFS longtaillib.Longtail_StorageAPI

	var localIndexStore longtaillib.Longtail_BlockStoreAPI
	var cacheBlockStore longtaillib.Longtail_BlockStoreAPI

	if localCachePath != nil && len(*localCachePath) > 0 {
		localFS = longtaillib.CreateFSStorageAPI()
		localIndexStore = longtaillib.CreateFSBlockStore(jobs, localFS, normalizePath(*localCachePath), 8388608, 1024)

		cacheBlockStore = longtaillib.CreateCacheBlockStore(jobs, localIndexStore, remoteIndexStore)

		indexStore = cacheBlockStore
	} else {
		indexStore = remoteIndexStore
	}

	defer cacheBlockStore.Dispose()
	defer localIndexStore.Dispose()
	defer localFS.Dispose()

	vbuffer, err := readFromURI(versionIndexPath)
	if err != nil {
		return err
	}
	versionIndex, errno := longtaillib.ReadVersionIndexFromBuffer(vbuffer)
	if errno != 0 {
		return errors.Wrapf(longtaillib.ErrnoToError(errno, longtaillib.ErrEIO), "stats: longtaillib.ReadVersionIndexFromBuffer() failed")
	}
	defer versionIndex.Dispose()

	existingStoreIndex, errno := getExistingContentIndexSync(indexStore, versionIndex.GetChunkHashes(), 0)
	if errno != 0 {
		return errors.Wrapf(longtaillib.ErrnoToError(errno, longtaillib.ErrEIO), "stats: getExistingContentIndexSync() failed")
	}
	defer existingStoreIndex.Dispose()

	blockLookup := make(map[uint64]uint64)

	blockChunkCount := uint32(0)

	progress := CreateProgress("Fetching blocks")
	defer progress.Dispose()

<<<<<<< HEAD
	blockHashes := existingStoreIndex.GetBlockHashes()
	maxBatchSize := runtime.NumCPU()
=======
	blockHashes := existingContentIndex.GetBlockHashes()
	maxBatchSize := int(numWorkerCount)
>>>>>>> 96301bfc
	for i := 0; i < len(blockHashes); {
		batchSize := len(blockHashes) - i
		if batchSize > maxBatchSize {
			batchSize = maxBatchSize
		}
		completions := make([]getStoredBlockCompletionAPI, batchSize)
		for offset := 0; offset < batchSize; offset++ {
			completions[offset].wg.Add(1)
			go func(startIndex int, offset int) {
				blockHash := blockHashes[startIndex+offset]
				indexStore.GetStoredBlock(blockHash, longtaillib.CreateAsyncGetStoredBlockAPI(&completions[offset]))
			}(i, offset)
		}

		for offset := 0; offset < batchSize; offset++ {
			completions[offset].wg.Wait()
			if completions[offset].err != 0 {
				return errors.Wrapf(longtaillib.ErrnoToError(errno, longtaillib.ErrEIO), "stats: remoteStoreIndex.GetStoredBlock() failed")
			}
			blockIndex := completions[offset].storedBlock.GetBlockIndex()
			for _, chunkHash := range blockIndex.GetChunkHashes() {
				blockLookup[chunkHash] = blockHashes[i+offset]
			}
			blockChunkCount += uint32(len(blockIndex.GetChunkHashes()))
		}

		i += batchSize
		progress.OnProgress(uint32(len(blockHashes)), uint32(i))
	}

	blockUsage := uint32(100)
	if blockChunkCount > 0 {
		blockUsage = uint32((100 * existingStoreIndex.GetChunkCount()) / blockChunkCount)
	}

	var assetFragmentCount uint64
	chunkHashes := versionIndex.GetChunkHashes()
	assetChunkCounts := versionIndex.GetAssetChunkCounts()
	assetChunkIndexStarts := versionIndex.GetAssetChunkIndexStarts()
	assetChunkIndexes := versionIndex.GetAssetChunkIndexes()
	for a := uint32(0); a < versionIndex.GetAssetCount(); a++ {
		uniqueBlockCount := uint64(0)
		chunkCount := assetChunkCounts[a]
		chunkIndexOffset := assetChunkIndexStarts[a]
		lastBlockIndex := ^uint64(0)
		for c := chunkIndexOffset; c < chunkIndexOffset+chunkCount; c++ {
			chunkIndex := assetChunkIndexes[c]
			chunkHash := chunkHashes[chunkIndex]
			blockIndex, _ := blockLookup[chunkHash]
			if blockIndex != lastBlockIndex {
				uniqueBlockCount++
				lastBlockIndex = blockIndex
				assetFragmentCount++
			}
		}
	}
	assetFragmentation := uint32(0)
	if versionIndex.GetAssetCount() > 0 {
		assetFragmentation = uint32((100*(assetFragmentCount))/uint64(versionIndex.GetAssetCount()) - 100)
	}

	fmt.Printf("Block Usage:          %d%%\n", blockUsage)
	fmt.Printf("Asset Fragmentation:  %d%%\n", assetFragmentation)

	cacheStoreFlushComplete := &flushCompletionAPI{}
	cacheStoreFlushComplete.wg.Add(1)
	errno = cacheBlockStore.Flush(longtaillib.CreateAsyncFlushAPI(cacheStoreFlushComplete))
	if errno != 0 {
		cacheStoreFlushComplete.wg.Done()
		return errors.Wrapf(longtaillib.ErrnoToError(errno, longtaillib.ErrEIO), "stats: cacheStore.Flush: Failed for `%s` failed", *localCachePath)
	}

	localStoreFlushComplete := &flushCompletionAPI{}
	localStoreFlushComplete.wg.Add(1)
	errno = localIndexStore.Flush(longtaillib.CreateAsyncFlushAPI(localStoreFlushComplete))
	if errno != 0 {
		localStoreFlushComplete.wg.Done()
		return errors.Wrapf(longtaillib.ErrnoToError(errno, longtaillib.ErrEIO), "stats: localStore.Flush: Failed for `%s` failed", *localCachePath)
	}

	remoteStoreFlushComplete := &flushCompletionAPI{}
	remoteStoreFlushComplete.wg.Add(1)
	errno = remoteIndexStore.Flush(longtaillib.CreateAsyncFlushAPI(remoteStoreFlushComplete))
	if errno != 0 {
		remoteStoreFlushComplete.wg.Done()
		return errors.Wrapf(longtaillib.ErrnoToError(errno, longtaillib.ErrEIO), "stats: remoteStore.Flush: Failed for `%s` failed", blobStoreURI)
	}

	cacheStoreFlushComplete.wg.Wait()
	if cacheStoreFlushComplete.err != 0 {
		return errors.Wrapf(longtaillib.ErrnoToError(errno, longtaillib.ErrEIO), "stats: cacheStore.Flush: Failed for `%s` failed", blobStoreURI)
	}

	localStoreFlushComplete.wg.Wait()
	if localStoreFlushComplete.err != 0 {
		return errors.Wrapf(longtaillib.ErrnoToError(errno, longtaillib.ErrEIO), "stats: localStore.Flush: Failed for `%s` failed", blobStoreURI)
	}

	remoteStoreFlushComplete.wg.Wait()
	if remoteStoreFlushComplete.err != 0 {
		return errors.Wrapf(longtaillib.ErrnoToError(errno, longtaillib.ErrEIO), "stats: remoteStore.Flush: Failed for `%s` failed", blobStoreURI)
	}

	cacheStoreStats, cacheStoreStatsErrno := cacheBlockStore.GetStats()
	localStoreStats, localStoreStatsErrno := localIndexStore.GetStats()
	remoteStoreStats, remoteStoreStatsErrno := remoteIndexStore.GetStats()
	if showStoreStats {
		if cacheStoreStatsErrno == 0 {
			printStats("Cache", cacheStoreStats)
		}
		if localStoreStatsErrno == 0 {
			printStats("Local", localStoreStats)
		}
		if remoteStoreStatsErrno == 0 {
			printStats("Remote", remoteStoreStats)
		}
	}
	return nil
}

var (
	logLevel           = kingpin.Flag("log-level", "Log level").Default("warn").Enum("debug", "info", "warn", "error")
	showStats          = kingpin.Flag("show-stats", "Output brief stats summary").Bool()
	showStoreStats     = kingpin.Flag("show-store-stats", "Output detailed stats for block stores").Bool()
	includeFilterRegEx = kingpin.Flag("include-filter-regex", "Optional include regex filter for assets in --source-path on upsync and --target-path on downsync. Separate regexes with **").String()
	excludeFilterRegEx = kingpin.Flag("exclude-filter-regex", "Optional exclude regex filter for assets in --source-path on upsync and --target-path on downsync. Separate regexes with **").String()
	memTrace           = kingpin.Flag("mem-trace", "Output summary memory statistics from longtail").Bool()
	memTraceDetailed   = kingpin.Flag("mem-trace-detailed", "Output detailed memory statistics from longtail").Bool()
	memTraceCSV        = kingpin.Flag("mem-trace-csv", "Output path for detailed memory statistics from longtail in csv format").String()
	workerCount        = kingpin.Flag("worker-count", "Limit number of workers created, defaults to match number of logical CPUs").Int()

	commandUpsync           = kingpin.Command("upsync", "Upload a folder")
	commandUpsyncStorageURI = commandUpsync.Flag("storage-uri", "Storage URI (only local file system and GCS bucket URI supported)").Required().String()
	commandUpsyncHashing    = commandUpsync.Flag("hash-algorithm", "upsync hash algorithm: blake2, blake3, meow").
				Default("blake3").
				Enum("meow", "blake2", "blake3")
	commandUpsyncTargetChunkSize   = commandUpsync.Flag("target-chunk-size", "Target chunk size").Default("32768").Uint32()
	commandUpsyncTargetBlockSize   = commandUpsync.Flag("target-block-size", "Target block size").Default("8388608").Uint32()
	commandUpsyncMaxChunksPerBlock = commandUpsync.Flag("max-chunks-per-block", "Max chunks per block").Default("1024").Uint32()
	commandUpsyncSourcePath        = commandUpsync.Flag("source-path", "Source folder path").Required().String()
	commandUpsyncSourceIndexPath   = commandUpsync.Flag("source-index-path", "Optional pre-computed index of source-path").String()
	commandUpsyncTargetPath        = commandUpsync.Flag("target-path", "Target file uri").Required().String()
	commandUpsyncCompression       = commandUpsync.Flag("compression-algorithm", "compression algorithm: none, brotli[_min|_max], brotli_text[_min|_max], lz4, ztd[_min|_max]").
					Default("zstd").
					Enum(
			"none",
			"brotli",
			"brotli_min",
			"brotli_max",
			"brotli_text",
			"brotli_text_min",
			"brotli_text_max",
			"lz4",
			"zstd",
			"zstd_min",
			"zstd_max")
	commandUpsyncMinBlockUsagePercent = commandUpsync.Flag("min-block-usage-percent", "Minimum percent of block content than must match for it to be considered \"existing\". Default is zero = use all").Default("0").Uint32()

	commandDownsync                    = kingpin.Command("downsync", "Download a folder")
	commandDownsyncStorageURI          = commandDownsync.Flag("storage-uri", "Storage URI (only local file system and GCS bucket URI supported)").Required().String()
	commandDownsyncCachePath           = commandDownsync.Flag("cache-path", "Location for cached blocks").String()
	commandDownsyncTargetPath          = commandDownsync.Flag("target-path", "Target folder path").Required().String()
	commandDownsyncTargetIndexPath     = commandDownsync.Flag("target-index-path", "Optional pre-computed index of target-path").String()
	commandDownsyncSourcePath          = commandDownsync.Flag("source-path", "Source file uri").Required().String()
	commandDownsyncTargetChunkSize     = commandDownsync.Flag("target-chunk-size", "Target chunk size").Default("32768").Uint32()
	commandDownsyncTargetBlockSize     = commandDownsync.Flag("target-block-size", "Target block size").Default("8388608").Uint32()
	commandDownsyncMaxChunksPerBlock   = commandDownsync.Flag("max-chunks-per-block", "Max chunks per block").Default("1024").Uint32()
	commandDownsyncNoRetainPermissions = commandDownsync.Flag("no-retain-permissions", "Disable setting permission on file/directories from source").Bool()
	commandDownsyncValidate            = commandDownsync.Flag("validate", "Validate target path once completed").Bool()

	commandValidate                         = kingpin.Command("validate", "Validate a version index against a content store")
	commandValidateStorageURI               = commandValidate.Flag("storage-uri", "Storage URI (only local file system and GCS bucket URI supported)").Required().String()
	commandValidateVersionIndexPath         = commandValidate.Flag("version-index-path", "Path to a version index file").Required().String()
	commandValidateVersionTargetBlockSize   = commandValidate.Flag("target-block-size", "Target block size").Default("8388608").Uint32()
	commandValidateVersionMaxChunksPerBlock = commandValidate.Flag("max-chunks-per-block", "Max chunks per block").Default("1024").Uint32()

	commandPrintVersionIndex        = kingpin.Command("printVersionIndex", "Print info about a file")
	commandPrintVersionIndexPath    = commandPrintVersionIndex.Flag("version-index-path", "Path to a version index file").Required().String()
	commandPrintVersionIndexCompact = commandPrintVersionIndex.Flag("compact", "Show info in compact layout").Bool()

	commandPrintStoreIndex        = kingpin.Command("printStoreIndex", "Print info about a file")
	commandPrintStoreIndexPath    = commandPrintStoreIndex.Flag("store-index-path", "Path to a store index file").Required().String()
	commandPrintStoreIndexCompact = commandPrintStoreIndex.Flag("compact", "Show info in compact layout").Bool()

	commandDump                 = kingpin.Command("dump", "Dump the asset paths inside a version index")
	commandDumpVersionIndexPath = commandDump.Flag("version-index-path", "Path to a version index file").Required().String()
	commandDumpDetails          = commandDump.Flag("details", "Show details about assets").Bool()

	commandLSVersion          = kingpin.Command("ls", "list the content of a path inside a version index")
	commandLSVersionIndexPath = commandLSVersion.Flag("version-index-path", "Path to a version index file").Required().String()
	commandLSVersionDir       = commandLSVersion.Arg("path", "path inside the version index to list").String()

	commandCPVersion           = kingpin.Command("cp", "list the content of a path inside a version index")
	commandCPVersionIndexPath  = commandCPVersion.Flag("version-index-path", "Path to a version index file").Required().String()
	commandCPStorageURI        = commandCPVersion.Flag("storage-uri", "Storage URI (only local file system and GCS bucket URI supported)").Required().String()
	commandCPCachePath         = commandCPVersion.Flag("cache-path", "Location for cached blocks").String()
	commandCPSourcePath        = commandCPVersion.Arg("source path", "source path inside the version index to list").String()
	commandCPTargetPath        = commandCPVersion.Arg("target path", "target uri path").String()
	commandCPTargetBlockSize   = commandCPVersion.Flag("target-block-size", "Target block size").Default("8388608").Uint32()
	commandCPMaxChunksPerBlock = commandCPVersion.Flag("max-chunks-per-block", "Max chunks per block").Default("1024").Uint32()

	commandInitRemoteStore           = kingpin.Command("init", "open/create a remote store and force rebuild the store index")
	commandInitRemoteStoreStorageURI = commandInitRemoteStore.Flag("storage-uri", "Storage URI (only local file system and GCS bucket URI supported)").Required().String()
	commandInitRemoteStoreHashing    = commandInitRemoteStore.Flag("hash-algorithm", "upsync hash algorithm: blake2, blake3, meow").
						Default("blake3").
						Enum("meow", "blake2", "blake3")

	commandStats                 = kingpin.Command("stats", "Show fragmenation stats about a version index")
	commandStatsStorageURI       = commandStats.Flag("storage-uri", "Storage URI (only local file system and GCS bucket URI supported)").Required().String()
	commandStatsVersionIndexPath = commandStats.Flag("version-index-path", "Path to a version index file").Required().String()
	commandStatsCachePath        = commandStats.Flag("cache-path", "Location for cached blocks").String()
)

func main() {
	kingpin.HelpFlag.Short('h')
	kingpin.CommandLine.DefaultEnvars()
	kingpin.Parse()

	longtailLogLevel, err := parseLevel(*logLevel)
	if err != nil {
		log.Fatal(err)
	}

	longtaillib.SetLogger(&loggerData{})
	defer longtaillib.SetLogger(nil)
	longtaillib.SetLogLevel(longtailLogLevel)

	longtaillib.SetAssert(&assertData{})
	defer longtaillib.SetAssert(nil)

	p := kingpin.Parse()

	if *memTrace || *memTraceDetailed || *memTraceCSV != "" {
		longtaillib.EnableMemtrace()
		memTraceLogLevel := longtaillib.MemTraceSilent
		if *memTraceDetailed {
			memTraceLogLevel = longtaillib.MemTraceDetailed
		} else if *memTrace {
			memTraceLogLevel = longtaillib.MemTraceSummary
		}
		defer longtaillib.DisableMemtrace(memTraceLogLevel)
		if *memTraceCSV != "" {
			defer longtaillib.MemTraceDumpStats(*memTraceCSV)
		}
	}

	if *workerCount != 0 {
		numWorkerCount = *workerCount
	}

	switch p {
	case commandUpsync.FullCommand():
		err := upSyncVersion(
			*commandUpsyncStorageURI,
			*commandUpsyncSourcePath,
			commandUpsyncSourceIndexPath,
			*commandUpsyncTargetPath,
			*commandUpsyncTargetChunkSize,
			*commandUpsyncTargetBlockSize,
			*commandUpsyncMaxChunksPerBlock,
			commandUpsyncCompression,
			commandUpsyncHashing,
			includeFilterRegEx,
			excludeFilterRegEx,
			*commandUpsyncMinBlockUsagePercent,
			*showStats,
			*showStoreStats)
		if err != nil {
			log.Fatal(err)
		}
	case commandDownsync.FullCommand():
		err := downSyncVersion(
			*commandDownsyncStorageURI,
			*commandDownsyncSourcePath,
			*commandDownsyncTargetPath,
			commandDownsyncTargetIndexPath,
			commandDownsyncCachePath,
			*commandDownsyncTargetChunkSize,
			*commandDownsyncTargetBlockSize,
			*commandDownsyncMaxChunksPerBlock,
			!(*commandDownsyncNoRetainPermissions),
			*commandDownsyncValidate,
			includeFilterRegEx,
			excludeFilterRegEx,
			*showStats,
			*showStoreStats)
		if err != nil {
			log.Fatal(err)
		}
	case commandValidate.FullCommand():
		err := validateVersion(
			*commandValidateStorageURI,
			*commandValidateVersionIndexPath,
			*commandValidateVersionTargetBlockSize,
			*commandValidateVersionMaxChunksPerBlock)
		if err != nil {
			log.Fatal(err)
		}
	case commandPrintVersionIndex.FullCommand():
		err := showVersionIndex(*commandPrintVersionIndexPath, *commandPrintVersionIndexCompact)
		if err != nil {
			log.Fatal(err)
		}
	case commandPrintStoreIndex.FullCommand():
		err := showStoreIndex(*commandPrintStoreIndexPath, *commandPrintStoreIndexCompact)
		if err != nil {
			log.Fatal(err)
		}
	case commandDump.FullCommand():
		err := dumpVersionIndex(*commandDumpVersionIndexPath, *commandDumpDetails)
		if err != nil {
			log.Fatal(err)
		}
	case commandLSVersion.FullCommand():
		err := lsVersionIndex(*commandLSVersionIndexPath, commandLSVersionDir)
		if err != nil {
			log.Fatal(err)
		}
	case commandCPVersion.FullCommand():
		err := cpVersionIndex(
			*commandCPStorageURI,
			*commandCPVersionIndexPath,
			commandCPCachePath,
			*commandCPTargetBlockSize,
			*commandCPMaxChunksPerBlock,
			*commandCPSourcePath,
			*commandCPTargetPath,
			*showStoreStats)
		if err != nil {
			log.Fatal(err)
		}
	case commandInitRemoteStore.FullCommand():
		err := initRemoteStore(
			*commandInitRemoteStoreStorageURI,
			commandInitRemoteStoreHashing,
			*showStoreStats)
		if err != nil {
			log.Fatal(err)
		}
	case commandStats.FullCommand():
		err := stats(
			*commandStatsStorageURI,
			*commandStatsVersionIndexPath,
			commandStatsCachePath,
			*showStoreStats)
		if err != nil {
			log.Fatal(err)
		}
	}
}<|MERGE_RESOLUTION|>--- conflicted
+++ resolved
@@ -100,9 +100,9 @@
 }
 
 type getIndexCompletionAPI struct {
-	wg         sync.WaitGroup
+	wg           sync.WaitGroup
 	storeIndex longtaillib.Longtail_StoreIndex
-	err        int
+	err          int
 }
 
 func (a *getIndexCompletionAPI) OnComplete(storeIndex longtaillib.Longtail_StoreIndex, err int) {
@@ -112,9 +112,9 @@
 }
 
 type getExistingContentCompletionAPI struct {
-	wg         sync.WaitGroup
+	wg           sync.WaitGroup
 	storeIndex longtaillib.Longtail_StoreIndex
-	err        int
+	err          int
 }
 
 func (a *getExistingContentCompletionAPI) OnComplete(storeIndex longtaillib.Longtail_StoreIndex, err int) {
@@ -194,12 +194,7 @@
 			gcsBlockStore, err := longtailstorelib.NewRemoteBlockStore(
 				jobAPI,
 				gcsBlobStore,
-<<<<<<< HEAD
-=======
-				targetBlockSize,
-				maxChunksPerBlock,
 				numWorkerCount,
->>>>>>> 96301bfc
 				accessType)
 			if err != nil {
 				return longtaillib.Longtail_BlockStoreAPI{}, err
@@ -213,12 +208,7 @@
 			s3BlockStore, err := longtailstorelib.NewRemoteBlockStore(
 				jobAPI,
 				s3BlobStore,
-<<<<<<< HEAD
-=======
-				targetBlockSize,
-				maxChunksPerBlock,
 				numWorkerCount,
->>>>>>> 96301bfc
 				accessType)
 			if err != nil {
 				return longtaillib.Longtail_BlockStoreAPI{}, err
@@ -1822,13 +1812,8 @@
 	progress := CreateProgress("Fetching blocks")
 	defer progress.Dispose()
 
-<<<<<<< HEAD
 	blockHashes := existingStoreIndex.GetBlockHashes()
-	maxBatchSize := runtime.NumCPU()
-=======
-	blockHashes := existingContentIndex.GetBlockHashes()
 	maxBatchSize := int(numWorkerCount)
->>>>>>> 96301bfc
 	for i := 0; i < len(blockHashes); {
 		batchSize := len(blockHashes) - i
 		if batchSize > maxBatchSize {
@@ -1965,15 +1950,15 @@
 	commandUpsyncHashing    = commandUpsync.Flag("hash-algorithm", "upsync hash algorithm: blake2, blake3, meow").
 				Default("blake3").
 				Enum("meow", "blake2", "blake3")
-	commandUpsyncTargetChunkSize   = commandUpsync.Flag("target-chunk-size", "Target chunk size").Default("32768").Uint32()
-	commandUpsyncTargetBlockSize   = commandUpsync.Flag("target-block-size", "Target block size").Default("8388608").Uint32()
-	commandUpsyncMaxChunksPerBlock = commandUpsync.Flag("max-chunks-per-block", "Max chunks per block").Default("1024").Uint32()
-	commandUpsyncSourcePath        = commandUpsync.Flag("source-path", "Source folder path").Required().String()
-	commandUpsyncSourceIndexPath   = commandUpsync.Flag("source-index-path", "Optional pre-computed index of source-path").String()
-	commandUpsyncTargetPath        = commandUpsync.Flag("target-path", "Target file uri").Required().String()
-	commandUpsyncCompression       = commandUpsync.Flag("compression-algorithm", "compression algorithm: none, brotli[_min|_max], brotli_text[_min|_max], lz4, ztd[_min|_max]").
-					Default("zstd").
-					Enum(
+	commandUpsyncTargetChunkSize         = commandUpsync.Flag("target-chunk-size", "Target chunk size").Default("32768").Uint32()
+	commandUpsyncTargetBlockSize         = commandUpsync.Flag("target-block-size", "Target block size").Default("8388608").Uint32()
+	commandUpsyncMaxChunksPerBlock       = commandUpsync.Flag("max-chunks-per-block", "Max chunks per block").Default("1024").Uint32()
+	commandUpsyncSourcePath              = commandUpsync.Flag("source-path", "Source folder path").Required().String()
+	commandUpsyncSourceIndexPath         = commandUpsync.Flag("source-index-path", "Optional pre-computed index of source-path").String()
+	commandUpsyncTargetPath              = commandUpsync.Flag("target-path", "Target file uri").Required().String()
+	commandUpsyncCompression             = commandUpsync.Flag("compression-algorithm", "compression algorithm: none, brotli[_min|_max], brotli_text[_min|_max], lz4, ztd[_min|_max]").
+						Default("zstd").
+						Enum(
 			"none",
 			"brotli",
 			"brotli_min",
