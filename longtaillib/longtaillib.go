--- conflicted
+++ resolved
@@ -634,26 +634,6 @@
 	return uint32(C.Longtail_Hash_GetIdentifier(hashAPI.cHashAPI))
 }
 
-<<<<<<< HEAD
-=======
-func (contentIndex *Longtail_ContentIndex) GetBlockCount() uint64 {
-	return uint64(*contentIndex.cContentIndex.m_BlockCount)
-}
-
-func (contentIndex *Longtail_ContentIndex) GetChunkCount() uint64 {
-	return uint64(*contentIndex.cContentIndex.m_ChunkCount)
-}
-
-func (contentIndex *Longtail_ContentIndex) GetBlockHashes() []uint64 {
-	size := int(C.Longtail_ContentIndex_GetBlockCount(contentIndex.cContentIndex))
-	return carray2slice64(C.Longtail_ContentIndex_BlockHashes(contentIndex.cContentIndex), size)
-}
-
-func (contentIndex *Longtail_ContentIndex) GetChunkHashes() []uint64 {
-	size := int(*contentIndex.cContentIndex.m_ChunkCount)
-	return carray2slice64(contentIndex.cContentIndex.m_ChunkHashes, size)
-}
-
 func (storeIndex *Longtail_StoreIndex) Copy() (Longtail_StoreIndex, error) {
 	if storeIndex.cStoreIndex == nil {
 		return Longtail_StoreIndex{}, nil
@@ -665,7 +645,6 @@
 	return Longtail_StoreIndex{cStoreIndex: cStoreIndex}, nil
 }
 
->>>>>>> 07183f67
 func (storeIndex *Longtail_StoreIndex) IsValid() bool {
 	return storeIndex.cStoreIndex != nil
 }
@@ -1503,9 +1482,7 @@
 func GetExistingStoreIndex(
 	storeIndex Longtail_StoreIndex,
 	chunkHashes []uint64,
-	minBlockUsagePercent uint32,
-	maxBlockSize uint32,
-	maxChunksPerBlock uint32) (Longtail_StoreIndex, int) {
+	minBlockUsagePercent uint32) (Longtail_StoreIndex, int) {
 	chunkCount := uint32(len(chunkHashes))
 	var cChunkHashes *C.TLongtail_Hash
 	if chunkCount > 0 {
@@ -1517,8 +1494,6 @@
 		C.uint32_t(chunkCount),
 		cChunkHashes,
 		C.uint32_t(minBlockUsagePercent),
-		C.uint32_t(maxBlockSize),
-		C.uint32_t(maxChunksPerBlock),
 		&cindex)
 	if errno != 0 {
 		return Longtail_StoreIndex{cStoreIndex: nil}, int(errno)
@@ -2017,8 +1992,6 @@
 //EnableMemtrace ...
 func DisableMemtrace() {
 	C.DisableMemtrace()
-<<<<<<< HEAD
-=======
 }
 
 //MemTraceDumpStats
@@ -2026,5 +1999,4 @@
 	cPath := C.CString(path)
 	defer C.free(unsafe.Pointer(cPath))
 	C.Longtail_MemTracer_DumpStats(cPath)
->>>>>>> 07183f67
 }