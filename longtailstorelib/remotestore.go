package longtailstorelib

import (
	"context"
	"fmt"
	"log"
	"path/filepath"
	"runtime"
	"strings"
	"sync"
	"sync/atomic"

	"github.com/DanEngelbrecht/golongtail/longtaillib"
	"github.com/pkg/errors"
)

// AccessType defines how we will access the data in the store
type AccessType int

const (
	// Init - read/write access with forced rebuild of store index
	Init AccessType = iota
	// ReadWrite - read/write access with optional rebuild of store index
	ReadWrite
	// ReadOnly - read only access
	ReadOnly
)

type putBlockMessage struct {
	storedBlock      longtaillib.Longtail_StoredBlock
	asyncCompleteAPI longtaillib.Longtail_AsyncPutStoredBlockAPI
}

type getBlockMessage struct {
	blockHash        uint64
	asyncCompleteAPI longtaillib.Longtail_AsyncGetStoredBlockAPI
}

type prefetchBlockMessage struct {
	blockHash uint64
}

type preflightGetMessage struct {
	chunkHashes []uint64
}

type blockIndexMessage struct {
	blockIndex longtaillib.Longtail_BlockIndex
}

type getExistingContentMessage struct {
	chunkHashes          []uint64
	minBlockUsagePercent uint32
	asyncCompleteAPI     longtaillib.Longtail_AsyncGetExistingContentAPI
}

type pendingPrefetchedBlock struct {
	storedBlock       longtaillib.Longtail_StoredBlock
	completeCallbacks []longtaillib.Longtail_AsyncGetStoredBlockAPI
}

type remoteStore struct {
	jobAPI            longtaillib.Longtail_JobAPI
	maxBlockSize      uint32
	maxChunksPerBlock uint32
	blobStore         BlobStore
	defaultClient     BlobClient

	workerCount int

	putBlockChan           chan putBlockMessage
	getBlockChan           chan getBlockMessage
	preflightGetChan       chan preflightGetMessage
	prefetchBlockChan      chan prefetchBlockMessage
	blockIndexChan         chan blockIndexMessage
	getExistingContentChan chan getExistingContentMessage
	workerFlushChan        chan int
	workerFlushReplyChan   chan int
	indexFlushChan         chan int
	indexFlushReplyChan    chan int
	workerErrorChan        chan error
	prefetchMemory         int64
	maxPrefetchMemory      int64

	fetchedBlocksSync sync.Mutex
	fetchedBlocks     map[uint64]bool
	prefetchBlocks    map[uint64]*pendingPrefetchedBlock

	stats longtaillib.BlockStoreStats
}

// String() ...
func (s *remoteStore) String() string {
	return s.defaultClient.String()
}

func putStoredBlock(
	s *remoteStore,
	blobClient BlobClient,
	blockIndexMessages chan<- blockIndexMessage,
	storedBlock longtaillib.Longtail_StoredBlock) error {

	atomic.AddUint64(&s.stats.StatU64[longtaillib.Longtail_BlockStoreAPI_StatU64_PutStoredBlock_Count], 1)

	blockIndex := storedBlock.GetBlockIndex()
	blockHash := blockIndex.GetBlockHash()
	key := GetBlockPath("chunks", blockHash)
	blob, errno := longtaillib.WriteStoredBlockToBuffer(storedBlock)
	if errno != 0 {
		return longtaillib.ErrnoToError(errno, longtaillib.ErrEIO)
	}

	retryCount, err := writeBlobWithRetry(blobClient, key, false, blob)
	atomic.AddUint64(&s.stats.StatU64[longtaillib.Longtail_BlockStoreAPI_StatU64_PutStoredBlock_RetryCount], uint64(retryCount))
	if err != nil {
		atomic.AddUint64(&s.stats.StatU64[longtaillib.Longtail_BlockStoreAPI_StatU64_PutStoredBlock_FailCount], 1)
		return err
	}

	atomic.AddUint64(&s.stats.StatU64[longtaillib.Longtail_BlockStoreAPI_StatU64_PutStoredBlock_Byte_Count], (uint64)(len(blob)))
	atomic.AddUint64(&s.stats.StatU64[longtaillib.Longtail_BlockStoreAPI_StatU64_PutStoredBlock_Chunk_Count], (uint64)(blockIndex.GetChunkCount()))

	// We need to make a copy of the block index - as soon as we call the OnComplete function the data for the block might be deallocated
	storedBlockIndex, errno := longtaillib.WriteBlockIndexToBuffer(blockIndex)
	if errno != 0 {
		return longtaillib.ErrnoToError(errno, longtaillib.ErrEIO)
	}
	blockIndexCopy, errno := longtaillib.ReadBlockIndexFromBuffer(storedBlockIndex)
	if errno != 0 {
		return longtaillib.ErrnoToError(errno, longtaillib.ErrEIO)
	}
	blockIndexMessages <- blockIndexMessage{blockIndex: blockIndexCopy}
	return nil
}

func getStoredBlock(
	s *remoteStore,
	blobClient BlobClient,
	blockHash uint64) (longtaillib.Longtail_StoredBlock, error) {

	atomic.AddUint64(&s.stats.StatU64[longtaillib.Longtail_BlockStoreAPI_StatU64_GetStoredBlock_Count], 1)

	key := GetBlockPath("chunks", blockHash)

	storedBlockData, retryCount, err := readBlobWithRetry(blobClient, key)
	atomic.AddUint64(&s.stats.StatU64[longtaillib.Longtail_BlockStoreAPI_StatU64_GetStoredBlock_RetryCount], uint64(retryCount))

	if err != nil || storedBlockData == nil {
		atomic.AddUint64(&s.stats.StatU64[longtaillib.Longtail_BlockStoreAPI_StatU64_GetStoredBlock_FailCount], 1)
		return longtaillib.Longtail_StoredBlock{}, err
	}

	storedBlock, errno := longtaillib.ReadStoredBlockFromBuffer(storedBlockData)
	if errno != 0 {
		atomic.AddUint64(&s.stats.StatU64[longtaillib.Longtail_BlockStoreAPI_StatU64_GetStoredBlock_FailCount], 1)
		return longtaillib.Longtail_StoredBlock{}, longtaillib.ErrnoToError(errno, longtaillib.ErrEIO)
	}

	atomic.AddUint64(&s.stats.StatU64[longtaillib.Longtail_BlockStoreAPI_StatU64_GetStoredBlock_Byte_Count], (uint64)(len(storedBlockData)))
	blockIndex := storedBlock.GetBlockIndex()
	if blockIndex.GetBlockHash() != blockHash {
		atomic.AddUint64(&s.stats.StatU64[longtaillib.Longtail_BlockStoreAPI_StatU64_GetStoredBlock_FailCount], 1)
		return longtaillib.Longtail_StoredBlock{}, longtaillib.ErrnoToError(longtaillib.EBADF, longtaillib.ErrEBADF)
	}
	atomic.AddUint64(&s.stats.StatU64[longtaillib.Longtail_BlockStoreAPI_StatU64_GetStoredBlock_Chunk_Count], (uint64)(blockIndex.GetChunkCount()))
	return storedBlock, nil
}

func fetchBlock(
	ctx context.Context,
	s *remoteStore,
	client BlobClient,
	getMsg getBlockMessage) {
	s.fetchedBlocksSync.Lock()
	prefetchedBlock, exists := s.prefetchBlocks[getMsg.blockHash]
	if exists {
		storedBlock := prefetchedBlock.storedBlock
		if storedBlock.IsValid() {
			delete(s.prefetchBlocks, getMsg.blockHash)
			blockSize := -int64(storedBlock.GetBlockSize())
			atomic.AddInt64(&s.prefetchMemory, blockSize)
			s.fetchedBlocksSync.Unlock()
			getMsg.asyncCompleteAPI.OnComplete(storedBlock, 0)
			return
		}
		prefetchedBlock.completeCallbacks = append(prefetchedBlock.completeCallbacks, getMsg.asyncCompleteAPI)
		s.fetchedBlocksSync.Unlock()
		return
	}
	prefetchedBlock = &pendingPrefetchedBlock{storedBlock: longtaillib.Longtail_StoredBlock{}}
	s.prefetchBlocks[getMsg.blockHash] = prefetchedBlock
	s.fetchedBlocks[getMsg.blockHash] = true
	s.fetchedBlocksSync.Unlock()
	storedBlock, getStoredBlockErr := getStoredBlock(s, client, getMsg.blockHash)
	s.fetchedBlocksSync.Lock()
	completeCallbacks := prefetchedBlock.completeCallbacks
	delete(s.prefetchBlocks, getMsg.blockHash)
	s.fetchedBlocksSync.Unlock()
	for _, c := range completeCallbacks {
		if getStoredBlockErr != nil {
			c.OnComplete(longtaillib.Longtail_StoredBlock{}, longtaillib.ErrorToErrno(getStoredBlockErr, longtaillib.EIO))
			continue
		}
		buf, errno := longtaillib.WriteStoredBlockToBuffer(storedBlock)
		if errno != 0 {
			c.OnComplete(longtaillib.Longtail_StoredBlock{}, errno)
			continue
		}
		blockCopy, errno := longtaillib.ReadStoredBlockFromBuffer(buf)
		if errno != 0 {
			c.OnComplete(longtaillib.Longtail_StoredBlock{}, errno)
			continue
		}
		c.OnComplete(blockCopy, 0)
	}
	getMsg.asyncCompleteAPI.OnComplete(storedBlock, longtaillib.ErrorToErrno(getStoredBlockErr, longtaillib.EIO))
}

func prefetchBlock(
	ctx context.Context,
	s *remoteStore,
	client BlobClient,
	prefetchMsg prefetchBlockMessage) {
	s.fetchedBlocksSync.Lock()
	_, exists := s.fetchedBlocks[prefetchMsg.blockHash]
	if exists {
		// Already fetched
		s.fetchedBlocksSync.Unlock()
		return
	}
	s.fetchedBlocks[prefetchMsg.blockHash] = true
	prefetchedBlock := &pendingPrefetchedBlock{storedBlock: longtaillib.Longtail_StoredBlock{}}
	s.prefetchBlocks[prefetchMsg.blockHash] = prefetchedBlock
	s.fetchedBlocksSync.Unlock()

	storedBlock, getErr := getStoredBlock(s, client, prefetchMsg.blockHash)
	if getErr != nil {
		return
	}

	s.fetchedBlocksSync.Lock()
	prefetchedBlock = s.prefetchBlocks[prefetchMsg.blockHash]
	completeCallbacks := prefetchedBlock.completeCallbacks
	if len(completeCallbacks) == 0 {
		// Nobody is actively waiting for the block
		blockSize := int64(storedBlock.GetBlockSize())
		prefetchedBlock.storedBlock = storedBlock
		atomic.AddInt64(&s.prefetchMemory, blockSize)
		s.fetchedBlocksSync.Unlock()
		return
	}
	delete(s.prefetchBlocks, prefetchMsg.blockHash)
	s.fetchedBlocksSync.Unlock()
	for i := 1; i < len(completeCallbacks)-1; i++ {
		c := completeCallbacks[i]
		if getErr != nil {
			c.OnComplete(longtaillib.Longtail_StoredBlock{}, longtaillib.ErrorToErrno(getErr, longtaillib.EIO))
			continue
		}
		buf, errno := longtaillib.WriteStoredBlockToBuffer(storedBlock)
		if errno != 0 {
			c.OnComplete(longtaillib.Longtail_StoredBlock{}, errno)
			continue
		}
		blockCopy, errno := longtaillib.ReadStoredBlockFromBuffer(buf)
		if errno != 0 {
			c.OnComplete(longtaillib.Longtail_StoredBlock{}, errno)
			continue
		}
		c.OnComplete(blockCopy, 0)
	}
	completeCallbacks[0].OnComplete(storedBlock, longtaillib.ErrorToErrno(getErr, longtaillib.EIO))
}

func remoteWorker(
	ctx context.Context,
	s *remoteStore,
	putBlockMessages <-chan putBlockMessage,
	getBlockMessages <-chan getBlockMessage,
	prefetchBlockChan <-chan prefetchBlockMessage,
	blockIndexMessages chan<- blockIndexMessage,
	flushMessages <-chan int,
	flushReplyMessages chan<- int,
	accessType AccessType) error {
	client, err := s.blobStore.NewClient(ctx)
	if err != nil {
		return errors.Wrap(err, s.blobStore.String())
	}
	defer client.Close()
	run := true
	for run {
		received := 0
		select {
		case putMsg, more := <-putBlockMessages:
			if more {
				received++
				if accessType == ReadOnly {
					putMsg.asyncCompleteAPI.OnComplete(longtaillib.EACCES)
					continue
				}
				err := putStoredBlock(s, client, blockIndexMessages, putMsg.storedBlock)
				putMsg.asyncCompleteAPI.OnComplete(longtaillib.ErrorToErrno(err, longtaillib.EIO))
			} else {
				run = false
			}
		case getMsg := <-getBlockMessages:
			received++
			fetchBlock(ctx, s, client, getMsg)
		default:
		}
		if received == 0 {
			if s.prefetchMemory < s.maxPrefetchMemory {
				select {
				case _ = <-flushMessages:
					flushReplyMessages <- 0
				case putMsg, more := <-putBlockMessages:
					if more {
						if accessType == ReadOnly {
							putMsg.asyncCompleteAPI.OnComplete(longtaillib.EACCES)
							continue
						}
						err := putStoredBlock(s, client, blockIndexMessages, putMsg.storedBlock)
						putMsg.asyncCompleteAPI.OnComplete(longtaillib.ErrorToErrno(err, longtaillib.EIO))
					} else {
						run = false
					}
				case getMsg := <-getBlockMessages:
					fetchBlock(ctx, s, client, getMsg)
				case prefetchMsg := <-prefetchBlockChan:
					prefetchBlock(ctx, s, client, prefetchMsg)
				}
			} else {
				select {
				case _ = <-flushMessages:
					flushReplyMessages <- 0
				case putMsg, more := <-putBlockMessages:
					if more {
						if accessType == ReadOnly {
							putMsg.asyncCompleteAPI.OnComplete(longtaillib.EACCES)
							continue
						}
						err := putStoredBlock(s, client, blockIndexMessages, putMsg.storedBlock)
						putMsg.asyncCompleteAPI.OnComplete(longtaillib.ErrorToErrno(err, longtaillib.EIO))
					} else {
						run = false
					}
				case getMsg := <-getBlockMessages:
					fetchBlock(ctx, s, client, getMsg)
				}
			}
		}
	}
	return nil
}

<<<<<<< HEAD
=======
func tryUpdateRemoteStoreIndex(
	ctx context.Context,
	updatedStoreIndex longtaillib.Longtail_StoreIndex,
	objHandle BlobObject) (bool, error) {

	exists, err := objHandle.LockWriteVersion()
	if err != nil {
		return false, err
	}
	if exists {
		blob, err := objHandle.Read()
		if err != nil {
			return false, errors.Wrapf(err, "updateRemoteStoreIndex: objHandle.Read() failed")
		}

		remoteStoreIndex, errno := longtaillib.ReadStoreIndexFromBuffer(blob)
		if errno != 0 {
			return false, errors.Wrapf(longtaillib.ErrnoToError(errno, longtaillib.ErrEIO), "updateRemoteStoreIndex: longtaillib.ReadStoreIndexFromBuffer() failed")
		}
		defer remoteStoreIndex.Dispose()

		newStoreIndex, errno := longtaillib.MergeStoreIndex(updatedStoreIndex, remoteStoreIndex)
		if errno != 0 {
			return false, errors.Wrapf(longtaillib.ErrnoToError(errno, longtaillib.ErrENOMEM), "updateRemoteStoreIndex: longtaillib.MergeStoreIndex() failed")
		}
		defer newStoreIndex.Dispose()

		storeBlob, errno := longtaillib.WriteStoreIndexToBuffer(newStoreIndex)
		if errno != 0 {
			return false, errors.Wrapf(longtaillib.ErrnoToError(errno, longtaillib.ErrENOMEM), "updateRemoteStoreIndex: longtaillib.WriteStoreIndexToBuffer() kfailed")
		}

		ok, err := objHandle.Write(storeBlob)
		if err != nil {
			return false, errors.Wrapf(err, "updateRemoteStoreIndex: objHandle.Write() failed")
		}
		return ok, nil
	}
	storeBlob, errno := longtaillib.WriteStoreIndexToBuffer(updatedStoreIndex)
	if errno != 0 {
		return false, errors.Wrapf(longtaillib.ErrnoToError(errno, longtaillib.ErrENOMEM), "updateRemoteStoreIndex: WriteStoreIndexToBuffer() failed")
	}

	ok, err := objHandle.Write(storeBlob)
	if err != nil {
		return false, errors.Wrapf(err, "updateRemoteStoreIndex: objHandle.Write() failed")
	}
	return ok, nil
}

func updateRemoteStoreIndex(
	ctx context.Context,
	blobClient BlobClient,
	updatedStoreIndex longtaillib.Longtail_StoreIndex) error {

	key := "store.lsi"
	objHandle, err := blobClient.NewObject(key)
	if err != nil {
		return errors.Wrapf(err, "updateRemoteStoreIndex: blobClient.NewObject(%s) failed", key)
	}
	for {
		ok, err := tryUpdateRemoteStoreIndex(
			ctx,
			updatedStoreIndex,
			objHandle)
		if ok {
			return nil
		}
		if err != nil {
			return errors.Wrapf(err, "updateRemoteStoreIndex: tryUpdateRemoteStoreIndex(%s) failed", key)
		}
		log.Printf("Retrying updating remote store index %s\n", key)
	}
	return nil
}

func getStoreIndexFromBlocks(
	ctx context.Context,
	s *remoteStore,
	blobClient BlobClient,
	blockKeys []string) (longtaillib.Longtail_StoreIndex, error) {

	storeIndex, errno := longtaillib.CreateStoreIndexFromBlocks([]longtaillib.Longtail_BlockIndex{})
	if errno != 0 {
		return longtaillib.Longtail_StoreIndex{}, longtaillib.ErrnoToError(errno, longtaillib.ErrENOMEM)
	}

	batchCount := runtime.NumCPU()
	batchStart := 0

	if batchCount > len(blockKeys) {
		batchCount = len(blockKeys)
	}
	clients := make([]BlobClient, batchCount)
	for c := 0; c < batchCount; c++ {
		client, err := s.blobStore.NewClient(ctx)
		if err != nil {
			storeIndex.Dispose()
			return longtaillib.Longtail_StoreIndex{}, err
		}
		clients[c] = client
	}

	var wg sync.WaitGroup

	for batchStart < len(blockKeys) {
		batchLength := batchCount
		if batchStart+batchLength > len(blockKeys) {
			batchLength = len(blockKeys) - batchStart
		}
		batchBlockIndexes := make([]longtaillib.Longtail_BlockIndex, batchLength)
		wg.Add(batchLength)
		for batchPos := 0; batchPos < batchLength; batchPos++ {
			i := batchStart + batchPos
			blockKey := blockKeys[i]
			go func(client BlobClient, batchPos int, blockKey string) {
				storedBlockData, _, err := readBlobWithRetry(
					ctx,
					s,
					client,
					blockKey)

				if err != nil {
					wg.Done()
					return
				}

				blockIndex, errno := longtaillib.ReadBlockIndexFromBuffer(storedBlockData)
				if errno != 0 {
					wg.Done()
					return
				}

				blockPath := GetBlockPath("chunks", blockIndex.GetBlockHash())
				if blockPath == blockKey {
					batchBlockIndexes[batchPos] = blockIndex
				} else {
					log.Printf("Block %s name does not match content hash, expected name %s\n", blockKey, blockPath)
				}

				wg.Done()
			}(clients[batchPos], batchPos, blockKey)
		}
		wg.Wait()
		writeIndex := 0
		for i, blockIndex := range batchBlockIndexes {
			if !blockIndex.IsValid() {
				continue
			}
			if i > writeIndex {
				batchBlockIndexes[writeIndex] = blockIndex
			}
			writeIndex++
		}
		batchBlockIndexes = batchBlockIndexes[:writeIndex]
		batchStoreIndex, errno := longtaillib.CreateStoreIndexFromBlocks(batchBlockIndexes)
		for _, blockIndex := range batchBlockIndexes {
			blockIndex.Dispose()
		}
		if errno != 0 {
			storeIndex.Dispose()
			return longtaillib.Longtail_StoreIndex{}, longtaillib.ErrnoToError(errno, longtaillib.ErrENOMEM)
		}
		newStoreIndex, errno := longtaillib.MergeStoreIndex(storeIndex, batchStoreIndex)
		batchStoreIndex.Dispose()
		storeIndex.Dispose()
		storeIndex = newStoreIndex
		//		blockIndexes = append(blockIndexes, batchBlockIndexes[:writeIndex]...)
		batchStart += batchLength
		log.Printf("Scanned %d/%d blocks in %s\n", batchStart, len(blockKeys), blobClient.String())
	}

	for c := 0; c < batchCount; c++ {
		clients[c].Close()
	}

	return storeIndex, nil
}

>>>>>>> e265b587
func buildStoreIndexFromStoreBlocks(
	ctx context.Context,
	s *remoteStore,
	blobClient BlobClient) (longtaillib.Longtail_StoreIndex, error) {

	var items []string
	blobs, err := blobClient.GetObjects("chunks")
	if err != nil {
		return longtaillib.Longtail_StoreIndex{}, err
	}

	for _, blob := range blobs {
		if blob.Size == 0 {
			continue
		}
		if strings.HasSuffix(blob.Name, ".lsb") {
			items = append(items, blob.Name)
		}
	}

	return getStoreIndexFromBlocks(ctx, s, blobClient, items)
}

func storeIndexWorkerReplyErrorState(
	blockIndexMessages <-chan blockIndexMessage,
	getExistingContentMessages <-chan getExistingContentMessage,
	flushMessages <-chan int,
	flushReplyMessages chan<- int) {
	for {
		select {
		case _ = <-flushMessages:
			flushReplyMessages <- 0
		case _, more := <-blockIndexMessages:
			if !more {
				return
			}
		case getExistingContentMessage := <-getExistingContentMessages:
			getExistingContentMessage.asyncCompleteAPI.OnComplete(longtaillib.Longtail_ContentIndex{}, longtaillib.EINVAL)
		}
	}
}

<<<<<<< HEAD
=======
func readStoreStoreIndex(
	ctx context.Context,
	s *remoteStore,
	client BlobClient) (longtaillib.Longtail_StoreIndex, error) {

	key := "store.lsi"
	blobData, _, err := readBlobWithRetry(ctx, s, client, key)
	if err != nil {
		return longtaillib.Longtail_StoreIndex{}, err
	}
	if blobData == nil {
		return longtaillib.Longtail_StoreIndex{}, nil
	}
	storeIndex, errno := longtaillib.ReadStoreIndexFromBuffer(blobData)
	if errno != 0 {
		return longtaillib.Longtail_StoreIndex{}, errors.Wrapf(longtaillib.ErrnoToError(errno, longtaillib.ErrEIO), "contentIndexWorker: longtaillib.ReadStoreIndexFromBuffer() for %s", key)
	}
	return storeIndex, nil
}

>>>>>>> e265b587
func onPreflighMessage(
	s *remoteStore,
	storeIndex longtaillib.Longtail_StoreIndex,
	message preflightGetMessage,
	prefetchBlockMessages chan<- prefetchBlockMessage) {
	existingContentIndex, errno := longtaillib.GetExistingContentIndex(storeIndex, message.chunkHashes, 0, s.maxBlockSize, s.maxChunksPerBlock)
	if errno != 0 {
		log.Printf("WARNING: onPreflighMessage longtaillib.GetExistingContentIndex() failed with %v", longtaillib.ErrnoToError(errno, longtaillib.ErrENOMEM))
		return
	}
	defer existingContentIndex.Dispose()
	blockHashes := existingContentIndex.GetBlockHashes()
	for _, blockHash := range blockHashes {
		prefetchBlockMessages <- prefetchBlockMessage{blockHash: blockHash}
	}
}

func onGetExistingContentMessage(
	s *remoteStore,
	storeIndex longtaillib.Longtail_StoreIndex,
	message getExistingContentMessage) {
	existingContentIndex, errno := longtaillib.GetExistingContentIndex(storeIndex, message.chunkHashes, message.minBlockUsagePercent, s.maxBlockSize, s.maxChunksPerBlock)
	if errno != 0 {
		message.asyncCompleteAPI.OnComplete(longtaillib.Longtail_ContentIndex{}, errno)
		return
	}
	message.asyncCompleteAPI.OnComplete(existingContentIndex, 0)
}

func contentIndexWorker(
	ctx context.Context,
	s *remoteStore,
	preflightGetMessages <-chan preflightGetMessage,
	prefetchBlockMessages chan<- prefetchBlockMessage,
	blockIndexMessages <-chan blockIndexMessage,
	getExistingContentMessages <-chan getExistingContentMessage,
	flushMessages <-chan int,
	flushReplyMessages chan<- int,
	accessType AccessType) error {

	client, err := s.blobStore.NewClient(ctx)
	if err != nil {
		storeIndexWorkerReplyErrorState(blockIndexMessages, getExistingContentMessages, flushMessages, flushReplyMessages)
		return errors.Wrap(err, s.blobStore.String())
	}
	defer client.Close()

	var errno int

	saveStoreIndex := false

	var storeIndex longtaillib.Longtail_StoreIndex
	if accessType == Init {
		saveStoreIndex = true
	} else {
		storeIndex, err = readStoreIndex(client)
		if err != nil {
			log.Printf("contentIndexWorker: readStoreStoreIndex() failed with %v", err)
		}
	}
	defer storeIndex.Dispose()

	if !storeIndex.IsValid() {
		if accessType == ReadOnly {
			storeIndex, errno = longtaillib.CreateStoreIndexFromBlocks([]longtaillib.Longtail_BlockIndex{})
			if errno != 0 {
				storeIndexWorkerReplyErrorState(blockIndexMessages, getExistingContentMessages, flushMessages, flushReplyMessages)
				return errors.Wrapf(longtaillib.ErrnoToError(longtaillib.EACCES, longtaillib.ErrEACCES), "contentIndexWorker: CreateStoreIndexFromBlocks() failed")
			}
		} else {
			storeIndex, err = buildStoreIndexFromStoreBlocks(
				ctx,
				s,
				client)

			if err != nil {
				storeIndexWorkerReplyErrorState(blockIndexMessages, getExistingContentMessages, flushMessages, flushReplyMessages)
				return errors.Wrapf(longtaillib.ErrnoToError(errno, longtaillib.ErrENOMEM), "contentIndexWorker: buildStoreIndexFromStoreBlocks() failed")
			}
			log.Printf("Rebuilt remote index with %d blocks\n", len(storeIndex.GetBlockHashes()))
			err := writeStoreIndex(client, storeIndex)
			if err != nil {
				log.Printf("Failed to update store index in store %s\n", s.String())
				saveStoreIndex = true
			}
		}
	}

	var addedBlockIndexes []longtaillib.Longtail_BlockIndex
	defer func(addedBlockIndexes []longtaillib.Longtail_BlockIndex) {
		for _, blockIndex := range addedBlockIndexes {
			blockIndex.Dispose()
		}
	}(addedBlockIndexes)

	run := true
	for run {
		received := 0
		select {
		case preflightGetMsg := <-preflightGetMessages:
			received++
			if len(addedBlockIndexes) > 0 {
				updatedStoreIndex, err := updateStoreIndex(storeIndex, addedBlockIndexes)
				if err != nil {
					log.Printf("WARNING: Failed to update store index with added blocks %v", err)
					continue
				}
				storeIndex.Dispose()
				storeIndex = updatedStoreIndex
<<<<<<< HEAD
=======
				saveStoreIndex = true
				addedBlockIndexes = nil
>>>>>>> e265b587
			}
			onPreflighMessage(s, storeIndex, preflightGetMsg, prefetchBlockMessages)
		case blockIndexMsg, more := <-blockIndexMessages:
			if more {
				received++
				addedBlockIndexes = append(addedBlockIndexes, blockIndexMsg.blockIndex)
			} else {
				run = false
			}
		case getExistingContentMessage := <-getExistingContentMessages:
			received++
			if len(addedBlockIndexes) > 0 {
				updatedStoreIndex, err := updateStoreIndex(storeIndex, addedBlockIndexes)
				if err != nil {
					log.Printf("WARNING: Failed to update store index with added blocks %v", err)
					getExistingContentMessage.asyncCompleteAPI.OnComplete(longtaillib.Longtail_ContentIndex{}, longtaillib.ErrorToErrno(err, longtaillib.EIO))
					continue
				}
				storeIndex.Dispose()
				storeIndex = updatedStoreIndex
<<<<<<< HEAD
=======
				saveStoreIndex = true
				addedBlockIndexes = nil
>>>>>>> e265b587
			}
			onGetExistingContentMessage(s, storeIndex, getExistingContentMessage)
		default:
		}

		if received == 0 {
			select {
			case _ = <-flushMessages:
				flushReplyMessages <- 0
			case preflightGetMsg := <-preflightGetMessages:
				if len(addedBlockIndexes) > 0 {
					updatedStoreIndex, err := updateStoreIndex(storeIndex, addedBlockIndexes)
					if err != nil {
						log.Printf("WARNING: Failed to update store index with added blocks %v", err)
						continue
					}
					storeIndex.Dispose()
					storeIndex = updatedStoreIndex
<<<<<<< HEAD
=======
					saveStoreIndex = true
					addedBlockIndexes = nil
>>>>>>> e265b587
				}
				onPreflighMessage(s, storeIndex, preflightGetMsg, prefetchBlockMessages)
			case blockIndexMsg, more := <-blockIndexMessages:
				if more {
					addedBlockIndexes = append(addedBlockIndexes, blockIndexMsg.blockIndex)
				} else {
					run = false
				}
			case getExistingContentMessage := <-getExistingContentMessages:
				if len(addedBlockIndexes) > 0 {
					updatedStoreIndex, err := updateStoreIndex(storeIndex, addedBlockIndexes)
					if err != nil {
						log.Printf("WARNING: Failed to update store index with added blocks %v", err)
						getExistingContentMessage.asyncCompleteAPI.OnComplete(longtaillib.Longtail_ContentIndex{}, longtaillib.ErrorToErrno(err, longtaillib.EIO))
						continue
					}
					storeIndex.Dispose()
					storeIndex = updatedStoreIndex
<<<<<<< HEAD
=======
					saveStoreIndex = true
					addedBlockIndexes = nil
>>>>>>> e265b587
				}
				onGetExistingContentMessage(s, storeIndex, getExistingContentMessage)
			}
		}
	}

	if accessType == ReadOnly {
		return nil
	}

	if len(addedBlockIndexes) > 0 {
		saveStoreIndex = true
<<<<<<< HEAD
	}

	if saveStoreIndex {
		addedStoreIndex, errno := longtaillib.CreateStoreIndexFromBlocks(addedBlockIndexes)
		defer addedStoreIndex.Dispose()
		if errno != 0 {
			return errors.Wrap(longtaillib.ErrnoToError(errno, longtaillib.ErrENOMEM), s.blobStore.String())
		}
		err := writeStoreIndex(client, addedStoreIndex)
=======
		addedBlockIndexes = nil
	}

	if saveStoreIndex {
		err := updateRemoteStoreIndex(ctx, client, storeIndex)
		if err != nil {
			log.Printf("Retrying store index in store %s\n", s.String())
			err = updateRemoteStoreIndex(ctx, client, storeIndex)
		}
		if err != nil {
			log.Printf("Retrying 500 ms delayed store index in store %s\n", s.String())
			time.Sleep(500 * time.Millisecond)
			err = updateRemoteStoreIndex(ctx, client, storeIndex)
		}
		if err != nil {
			log.Printf("Retrying 2 s delayed store index in store %s\n", s.String())
			time.Sleep(2 * time.Second)
			err = updateRemoteStoreIndex(ctx, client, storeIndex)
		}

>>>>>>> e265b587
		if err != nil {
			storeIndexWorkerReplyErrorState(blockIndexMessages, getExistingContentMessages, flushMessages, flushReplyMessages)
		}
	}
	return nil
}

// NewRemoteBlockStore ...
func NewRemoteBlockStore(
	jobAPI longtaillib.Longtail_JobAPI,
	blobStore BlobStore,
	maxBlockSize uint32,
	maxChunksPerBlock uint32,
	accessType AccessType) (longtaillib.BlockStoreAPI, error) {
	ctx := context.Background()
	defaultClient, err := blobStore.NewClient(ctx)
	if err != nil {
		return nil, errors.Wrap(err, blobStore.String())
	}

	s := &remoteStore{
		jobAPI:            jobAPI,
		maxBlockSize:      maxBlockSize,
		maxChunksPerBlock: maxChunksPerBlock,
		blobStore:         blobStore,
		defaultClient:     defaultClient}

	s.workerCount = runtime.NumCPU()
	s.putBlockChan = make(chan putBlockMessage, s.workerCount*8)
	s.getBlockChan = make(chan getBlockMessage, s.workerCount*2048)
	s.prefetchBlockChan = make(chan prefetchBlockMessage, s.workerCount*2048)
	s.preflightGetChan = make(chan preflightGetMessage, 16)
	s.blockIndexChan = make(chan blockIndexMessage, s.workerCount*2048)
	s.getExistingContentChan = make(chan getExistingContentMessage, 16)
	s.workerFlushChan = make(chan int, s.workerCount)
	s.workerFlushReplyChan = make(chan int, s.workerCount)
	s.indexFlushChan = make(chan int, 1)
	s.indexFlushReplyChan = make(chan int, 1)
	s.workerErrorChan = make(chan error, 1+s.workerCount)

	s.prefetchMemory = 0
	s.maxPrefetchMemory = 512 * 1024 * 1024

	s.fetchedBlocks = map[uint64]bool{}
	s.prefetchBlocks = map[uint64]*pendingPrefetchedBlock{}

	go func() {
		err := contentIndexWorker(ctx, s, s.preflightGetChan, s.prefetchBlockChan, s.blockIndexChan, s.getExistingContentChan, s.indexFlushChan, s.indexFlushReplyChan, accessType)
		s.workerErrorChan <- err
	}()

	for i := 0; i < s.workerCount; i++ {
		go func() {
			err := remoteWorker(ctx, s, s.putBlockChan, s.getBlockChan, s.prefetchBlockChan, s.blockIndexChan, s.workerFlushChan, s.workerFlushReplyChan, accessType)
			s.workerErrorChan <- err
		}()
	}

	return s, nil
}

// GetBlockPath ...
func GetBlockPath(basePath string, blockHash uint64) string {
	fileName := fmt.Sprintf("0x%016x.lsb", blockHash)
	dir := filepath.Join(basePath, fileName[2:6])
	name := filepath.Join(dir, fileName)
	name = strings.Replace(name, "\\", "/", -1)
	return name
}

// PutStoredBlock ...
func (s *remoteStore) PutStoredBlock(storedBlock longtaillib.Longtail_StoredBlock, asyncCompleteAPI longtaillib.Longtail_AsyncPutStoredBlockAPI) int {
	s.putBlockChan <- putBlockMessage{storedBlock: storedBlock, asyncCompleteAPI: asyncCompleteAPI}
	return 0
}

// PreflightGet ...
func (s *remoteStore) PreflightGet(chunkHashes []uint64) int {
	s.preflightGetChan <- preflightGetMessage{chunkHashes: chunkHashes}
	return 0
}

// GetStoredBlock ...
func (s *remoteStore) GetStoredBlock(blockHash uint64, asyncCompleteAPI longtaillib.Longtail_AsyncGetStoredBlockAPI) int {
	s.getBlockChan <- getBlockMessage{blockHash: blockHash, asyncCompleteAPI: asyncCompleteAPI}
	return 0
}

// GetExistingContent ...
func (s *remoteStore) GetExistingContent(
	chunkHashes []uint64,
	minBlockUsagePercent uint32,
	asyncCompleteAPI longtaillib.Longtail_AsyncGetExistingContentAPI) int {
	s.getExistingContentChan <- getExistingContentMessage{chunkHashes: chunkHashes, minBlockUsagePercent: minBlockUsagePercent, asyncCompleteAPI: asyncCompleteAPI}
	return 0
}

// GetStats ...
func (s *remoteStore) GetStats() (longtaillib.BlockStoreStats, int) {
	return s.stats, 0
}

// Flush ...
func (s *remoteStore) Flush(asyncCompleteAPI longtaillib.Longtail_AsyncFlushAPI) int {
	go func() {
		any_errno := 0
		for i := 0; i < s.workerCount; i++ {
			s.workerFlushChan <- 1
		}
		for i := 0; i < s.workerCount; i++ {
			select {
			case errno := <-s.workerFlushReplyChan:
				if errno != 0 && any_errno == 0 {
					any_errno = errno
				}
			}
		}
		s.indexFlushChan <- 1
		select {
		case errno := <-s.indexFlushReplyChan:
			if errno != 0 && any_errno == 0 {
				any_errno = errno
			}
		}
		asyncCompleteAPI.OnComplete(any_errno)
	}()
	return 0
}

// Close ...
func (s *remoteStore) Close() {
	close(s.putBlockChan)
	for i := 0; i < s.workerCount; i++ {
		select {
		case err := <-s.workerErrorChan:
			if err != nil {
				log.Fatal(err)
			}
		}
	}
	close(s.blockIndexChan)
	select {
	case err := <-s.workerErrorChan:
		if err != nil {
			log.Fatal(err)
		}
	}
	s.defaultClient.Close()
}<|MERGE_RESOLUTION|>--- conflicted
+++ resolved
@@ -353,188 +353,6 @@
 	return nil
 }
 
-<<<<<<< HEAD
-=======
-func tryUpdateRemoteStoreIndex(
-	ctx context.Context,
-	updatedStoreIndex longtaillib.Longtail_StoreIndex,
-	objHandle BlobObject) (bool, error) {
-
-	exists, err := objHandle.LockWriteVersion()
-	if err != nil {
-		return false, err
-	}
-	if exists {
-		blob, err := objHandle.Read()
-		if err != nil {
-			return false, errors.Wrapf(err, "updateRemoteStoreIndex: objHandle.Read() failed")
-		}
-
-		remoteStoreIndex, errno := longtaillib.ReadStoreIndexFromBuffer(blob)
-		if errno != 0 {
-			return false, errors.Wrapf(longtaillib.ErrnoToError(errno, longtaillib.ErrEIO), "updateRemoteStoreIndex: longtaillib.ReadStoreIndexFromBuffer() failed")
-		}
-		defer remoteStoreIndex.Dispose()
-
-		newStoreIndex, errno := longtaillib.MergeStoreIndex(updatedStoreIndex, remoteStoreIndex)
-		if errno != 0 {
-			return false, errors.Wrapf(longtaillib.ErrnoToError(errno, longtaillib.ErrENOMEM), "updateRemoteStoreIndex: longtaillib.MergeStoreIndex() failed")
-		}
-		defer newStoreIndex.Dispose()
-
-		storeBlob, errno := longtaillib.WriteStoreIndexToBuffer(newStoreIndex)
-		if errno != 0 {
-			return false, errors.Wrapf(longtaillib.ErrnoToError(errno, longtaillib.ErrENOMEM), "updateRemoteStoreIndex: longtaillib.WriteStoreIndexToBuffer() kfailed")
-		}
-
-		ok, err := objHandle.Write(storeBlob)
-		if err != nil {
-			return false, errors.Wrapf(err, "updateRemoteStoreIndex: objHandle.Write() failed")
-		}
-		return ok, nil
-	}
-	storeBlob, errno := longtaillib.WriteStoreIndexToBuffer(updatedStoreIndex)
-	if errno != 0 {
-		return false, errors.Wrapf(longtaillib.ErrnoToError(errno, longtaillib.ErrENOMEM), "updateRemoteStoreIndex: WriteStoreIndexToBuffer() failed")
-	}
-
-	ok, err := objHandle.Write(storeBlob)
-	if err != nil {
-		return false, errors.Wrapf(err, "updateRemoteStoreIndex: objHandle.Write() failed")
-	}
-	return ok, nil
-}
-
-func updateRemoteStoreIndex(
-	ctx context.Context,
-	blobClient BlobClient,
-	updatedStoreIndex longtaillib.Longtail_StoreIndex) error {
-
-	key := "store.lsi"
-	objHandle, err := blobClient.NewObject(key)
-	if err != nil {
-		return errors.Wrapf(err, "updateRemoteStoreIndex: blobClient.NewObject(%s) failed", key)
-	}
-	for {
-		ok, err := tryUpdateRemoteStoreIndex(
-			ctx,
-			updatedStoreIndex,
-			objHandle)
-		if ok {
-			return nil
-		}
-		if err != nil {
-			return errors.Wrapf(err, "updateRemoteStoreIndex: tryUpdateRemoteStoreIndex(%s) failed", key)
-		}
-		log.Printf("Retrying updating remote store index %s\n", key)
-	}
-	return nil
-}
-
-func getStoreIndexFromBlocks(
-	ctx context.Context,
-	s *remoteStore,
-	blobClient BlobClient,
-	blockKeys []string) (longtaillib.Longtail_StoreIndex, error) {
-
-	storeIndex, errno := longtaillib.CreateStoreIndexFromBlocks([]longtaillib.Longtail_BlockIndex{})
-	if errno != 0 {
-		return longtaillib.Longtail_StoreIndex{}, longtaillib.ErrnoToError(errno, longtaillib.ErrENOMEM)
-	}
-
-	batchCount := runtime.NumCPU()
-	batchStart := 0
-
-	if batchCount > len(blockKeys) {
-		batchCount = len(blockKeys)
-	}
-	clients := make([]BlobClient, batchCount)
-	for c := 0; c < batchCount; c++ {
-		client, err := s.blobStore.NewClient(ctx)
-		if err != nil {
-			storeIndex.Dispose()
-			return longtaillib.Longtail_StoreIndex{}, err
-		}
-		clients[c] = client
-	}
-
-	var wg sync.WaitGroup
-
-	for batchStart < len(blockKeys) {
-		batchLength := batchCount
-		if batchStart+batchLength > len(blockKeys) {
-			batchLength = len(blockKeys) - batchStart
-		}
-		batchBlockIndexes := make([]longtaillib.Longtail_BlockIndex, batchLength)
-		wg.Add(batchLength)
-		for batchPos := 0; batchPos < batchLength; batchPos++ {
-			i := batchStart + batchPos
-			blockKey := blockKeys[i]
-			go func(client BlobClient, batchPos int, blockKey string) {
-				storedBlockData, _, err := readBlobWithRetry(
-					ctx,
-					s,
-					client,
-					blockKey)
-
-				if err != nil {
-					wg.Done()
-					return
-				}
-
-				blockIndex, errno := longtaillib.ReadBlockIndexFromBuffer(storedBlockData)
-				if errno != 0 {
-					wg.Done()
-					return
-				}
-
-				blockPath := GetBlockPath("chunks", blockIndex.GetBlockHash())
-				if blockPath == blockKey {
-					batchBlockIndexes[batchPos] = blockIndex
-				} else {
-					log.Printf("Block %s name does not match content hash, expected name %s\n", blockKey, blockPath)
-				}
-
-				wg.Done()
-			}(clients[batchPos], batchPos, blockKey)
-		}
-		wg.Wait()
-		writeIndex := 0
-		for i, blockIndex := range batchBlockIndexes {
-			if !blockIndex.IsValid() {
-				continue
-			}
-			if i > writeIndex {
-				batchBlockIndexes[writeIndex] = blockIndex
-			}
-			writeIndex++
-		}
-		batchBlockIndexes = batchBlockIndexes[:writeIndex]
-		batchStoreIndex, errno := longtaillib.CreateStoreIndexFromBlocks(batchBlockIndexes)
-		for _, blockIndex := range batchBlockIndexes {
-			blockIndex.Dispose()
-		}
-		if errno != 0 {
-			storeIndex.Dispose()
-			return longtaillib.Longtail_StoreIndex{}, longtaillib.ErrnoToError(errno, longtaillib.ErrENOMEM)
-		}
-		newStoreIndex, errno := longtaillib.MergeStoreIndex(storeIndex, batchStoreIndex)
-		batchStoreIndex.Dispose()
-		storeIndex.Dispose()
-		storeIndex = newStoreIndex
-		//		blockIndexes = append(blockIndexes, batchBlockIndexes[:writeIndex]...)
-		batchStart += batchLength
-		log.Printf("Scanned %d/%d blocks in %s\n", batchStart, len(blockKeys), blobClient.String())
-	}
-
-	for c := 0; c < batchCount; c++ {
-		clients[c].Close()
-	}
-
-	return storeIndex, nil
-}
-
->>>>>>> e265b587
 func buildStoreIndexFromStoreBlocks(
 	ctx context.Context,
 	s *remoteStore,
@@ -577,29 +395,6 @@
 	}
 }
 
-<<<<<<< HEAD
-=======
-func readStoreStoreIndex(
-	ctx context.Context,
-	s *remoteStore,
-	client BlobClient) (longtaillib.Longtail_StoreIndex, error) {
-
-	key := "store.lsi"
-	blobData, _, err := readBlobWithRetry(ctx, s, client, key)
-	if err != nil {
-		return longtaillib.Longtail_StoreIndex{}, err
-	}
-	if blobData == nil {
-		return longtaillib.Longtail_StoreIndex{}, nil
-	}
-	storeIndex, errno := longtaillib.ReadStoreIndexFromBuffer(blobData)
-	if errno != 0 {
-		return longtaillib.Longtail_StoreIndex{}, errors.Wrapf(longtaillib.ErrnoToError(errno, longtaillib.ErrEIO), "contentIndexWorker: longtaillib.ReadStoreIndexFromBuffer() for %s", key)
-	}
-	return storeIndex, nil
-}
-
->>>>>>> e265b587
 func onPreflighMessage(
 	s *remoteStore,
 	storeIndex longtaillib.Longtail_StoreIndex,
@@ -709,11 +504,6 @@
 				}
 				storeIndex.Dispose()
 				storeIndex = updatedStoreIndex
-<<<<<<< HEAD
-=======
-				saveStoreIndex = true
-				addedBlockIndexes = nil
->>>>>>> e265b587
 			}
 			onPreflighMessage(s, storeIndex, preflightGetMsg, prefetchBlockMessages)
 		case blockIndexMsg, more := <-blockIndexMessages:
@@ -734,11 +524,6 @@
 				}
 				storeIndex.Dispose()
 				storeIndex = updatedStoreIndex
-<<<<<<< HEAD
-=======
-				saveStoreIndex = true
-				addedBlockIndexes = nil
->>>>>>> e265b587
 			}
 			onGetExistingContentMessage(s, storeIndex, getExistingContentMessage)
 		default:
@@ -757,11 +542,6 @@
 					}
 					storeIndex.Dispose()
 					storeIndex = updatedStoreIndex
-<<<<<<< HEAD
-=======
-					saveStoreIndex = true
-					addedBlockIndexes = nil
->>>>>>> e265b587
 				}
 				onPreflighMessage(s, storeIndex, preflightGetMsg, prefetchBlockMessages)
 			case blockIndexMsg, more := <-blockIndexMessages:
@@ -780,11 +560,6 @@
 					}
 					storeIndex.Dispose()
 					storeIndex = updatedStoreIndex
-<<<<<<< HEAD
-=======
-					saveStoreIndex = true
-					addedBlockIndexes = nil
->>>>>>> e265b587
 				}
 				onGetExistingContentMessage(s, storeIndex, getExistingContentMessage)
 			}
@@ -797,7 +572,6 @@
 
 	if len(addedBlockIndexes) > 0 {
 		saveStoreIndex = true
-<<<<<<< HEAD
 	}
 
 	if saveStoreIndex {
@@ -807,28 +581,6 @@
 			return errors.Wrap(longtaillib.ErrnoToError(errno, longtaillib.ErrENOMEM), s.blobStore.String())
 		}
 		err := writeStoreIndex(client, addedStoreIndex)
-=======
-		addedBlockIndexes = nil
-	}
-
-	if saveStoreIndex {
-		err := updateRemoteStoreIndex(ctx, client, storeIndex)
-		if err != nil {
-			log.Printf("Retrying store index in store %s\n", s.String())
-			err = updateRemoteStoreIndex(ctx, client, storeIndex)
-		}
-		if err != nil {
-			log.Printf("Retrying 500 ms delayed store index in store %s\n", s.String())
-			time.Sleep(500 * time.Millisecond)
-			err = updateRemoteStoreIndex(ctx, client, storeIndex)
-		}
-		if err != nil {
-			log.Printf("Retrying 2 s delayed store index in store %s\n", s.String())
-			time.Sleep(2 * time.Second)
-			err = updateRemoteStoreIndex(ctx, client, storeIndex)
-		}
-
->>>>>>> e265b587
 		if err != nil {
 			storeIndexWorkerReplyErrorState(blockIndexMessages, getExistingContentMessages, flushMessages, flushReplyMessages)
 		}
